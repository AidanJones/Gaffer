--- conflicted
+++ resolved
@@ -21,23 +21,15 @@
   "types": {
     "intProperty": {
       "class": "java.lang.Integer",
-<<<<<<< HEAD
-      "aggregateFunction": {"class": "gaffer.function.simple.aggregate.Sum"}
-    },
-    "count": {
-      "class": "java.lang.Long",
-      "aggregateFunction": {"class": "gaffer.function.simple.aggregate.Sum"}
-=======
-      "aggregatorFunction": {
+      "aggregateFunction": {
         "class": "gaffer.function.simple.aggregate.Sum"
       }
     },
     "count": {
       "class": "java.lang.Long",
-      "aggregatorFunction": {
+      "aggregateFunction": {
         "class": "gaffer.function.simple.aggregate.Sum"
       }
->>>>>>> 4002ed58
     }
   }
 }