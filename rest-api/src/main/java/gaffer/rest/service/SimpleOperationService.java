/*
 * Copyright 2016 Crown Copyright
 *
 * Licensed under the Apache License, Version 2.0 (the "License");
 * you may not use this file except in compliance with the License.
 * You may obtain a copy of the License at
 *
 *     http://www.apache.org/licenses/LICENSE-2.0
 *
 * Unless required by applicable law or agreed to in writing, software
 * distributed under the License is distributed on an "AS IS" BASIS,
 * WITHOUT WARRANTIES OR CONDITIONS OF ANY KIND, either express or implied.
 * See the License for the specific language governing permissions and
 * limitations under the License.
 */

package gaffer.rest.service;

import com.google.common.collect.Iterables;
import gaffer.data.element.Edge;
import gaffer.data.element.Element;
import gaffer.data.element.Entity;
import gaffer.graph.Graph;
import gaffer.operation.Operation;
import gaffer.operation.OperationChain;
import gaffer.operation.OperationException;
import gaffer.operation.data.ElementSeed;
import gaffer.operation.data.EntitySeed;
import gaffer.operation.impl.add.AddElements;
import gaffer.operation.impl.generate.GenerateElements;
import gaffer.operation.impl.generate.GenerateObjects;
import gaffer.operation.impl.get.GetAdjacentEntitySeeds;
import gaffer.operation.impl.get.GetAllEdges;
import gaffer.operation.impl.get.GetAllElements;
import gaffer.operation.impl.get.GetAllEntities;
import gaffer.operation.impl.get.GetEdgesBySeed;
import gaffer.operation.impl.get.GetElementsSeed;
import gaffer.operation.impl.get.GetEntitiesBySeed;
import gaffer.operation.impl.get.GetRelatedEdges;
import gaffer.operation.impl.get.GetRelatedElements;
import gaffer.operation.impl.get.GetRelatedEntities;
import gaffer.rest.GraphFactory;
<<<<<<< HEAD
import gaffer.user.User;
=======
>>>>>>> 976c6d24
import org.slf4j.Logger;
import org.slf4j.LoggerFactory;

/**
 * An implementation of {@link gaffer.rest.service.IOperationService}. By default it will use a singleton
 * {@link gaffer.graph.Graph} generated using the {@link gaffer.rest.GraphFactory}.
 * All operations are simple delegated to the graph.
 * Pre and post operation hooks are available by extending this class and implementing preOperationHook and/or
 * postOperationHook.
 * <p>
 * By default queries will be executed with an UNKNOWN user containing no auths.
 * The createUser() method should be overridden and a {@link User} object should
 * be created from the http request.
 * </p>
 */
public class SimpleOperationService implements IOperationService {
    private static final Logger LOGGER = LoggerFactory.getLogger(SimpleOperationService.class);
    private final GraphFactory graphFactory;

    public SimpleOperationService() {
        this(new GraphFactory(true));
    }

    public SimpleOperationService(final GraphFactory graphFactory) {
        this.graphFactory = graphFactory;
    }

    @Override
    public Object execute(final OperationChain opChain) {
        return execute(opChain, false);
    }

    @Override
    public Object generateObjects(final GenerateObjects operation) {
        return execute((GenerateObjects<?, ?>) operation);
    }

    @Override
    public Iterable<Element> generateElements(final GenerateElements operation) {
        return execute((GenerateElements<?>) operation);
    }

    @Override
    public void addElements(final AddElements operation) {
        execute(operation);
    }

    @Override
    public Iterable<Element> getElementsBySeed(final GetElementsSeed<ElementSeed, Element> operation, final Integer n) {
        return executeGet(operation, n);
    }

    @Override
    public Iterable<Element> getRelatedElements(final GetRelatedElements<ElementSeed, Element> operation, final Integer n) {
        return executeGet(operation, n);
    }

    @Override
    public Iterable<Entity> getEntitiesBySeed(final GetEntitiesBySeed operation, final Integer n) {
        return executeGet(operation, n);
    }

    @Override
    public Iterable<Entity> getRelatedEntities(final GetRelatedEntities operation, final Integer n) {
        return executeGet(operation, n);
    }

    @Override
    public Iterable<Edge> getEdgesBySeed(final GetEdgesBySeed operation, final Integer n) {
        return executeGet(operation, n);
    }

    @Override
    public Iterable<Edge> getRelatedEdges(final GetRelatedEdges operation, final Integer n) {
        return executeGet(operation, n);
    }

    @Override
    public Iterable<EntitySeed> getAdjacentEntitySeeds(final GetAdjacentEntitySeeds operation, final Integer n) {
        return executeGet(operation, n);
    }

<<<<<<< HEAD
    /**
     * Creates a {@link User} object containing information about the user
     * querying Gaffer.
     * By default this will return a user with id: UNKNOWN.
     * <p>
     * This method should be overridden for implementations of this API. The
     * user information should be fetched from the request.
     *
     * @return the user querying Gaffer.
     */
    protected User createUser() {
        return new User();
=======
    @Override
    public Iterable<Element> getAllElements(final GetAllElements<Element> operation, final Integer n) {
        return executeGet(operation, n);
    }

    @Override
    public Iterable<Entity> getAllEntities(final GetAllEntities operation, final Integer n) {
        return executeGet(operation, n);
    }

    @Override
    public Iterable<Edge> getAllEdges(final GetAllEdges operation, final Integer n) {
        return executeGet(operation, n);
>>>>>>> 976c6d24
    }

    protected void preOperationHook(final OperationChain<?> opChain) {
        // no action by default
    }

    protected void postOperationHook(final OperationChain<?> opChain) {
        // no action by default
    }

    protected Graph getGraph() {
        return graphFactory.getGraph();
    }

    protected <OUTPUT> OUTPUT execute(final Operation<?, OUTPUT> operation) {
        return execute(new OperationChain<>(operation), false);
    }

    protected <OUTPUT> OUTPUT execute(final OperationChain<OUTPUT> opChain, final boolean async) {
        preOperationHook(opChain);

        if (async) {
            new Thread(new Runnable() {
                @Override
                public void run() {
                    try {
                        graphFactory.getGraph().execute(opChain, createUser());
                    } catch (OperationException e) {
                        LOGGER.error("Error executing opChain", e);
                    } finally {
                        postOperationHook(opChain);
                    }
                }
            }).start();
            return null;
        } else {
            try {
                return graphFactory.getGraph().execute(opChain, createUser());
            } catch (OperationException e) {
                throw new RuntimeException("Error executing opChain", e);
            } finally {
                postOperationHook(opChain);
            }
        }
    }

    protected <OUTPUT> Iterable<OUTPUT> executeGet(final Operation<?, Iterable<OUTPUT>> operation, final Integer n) {
        return null != n ? Iterables.limit(execute(operation), n) : execute(operation);
    }
}<|MERGE_RESOLUTION|>--- conflicted
+++ resolved
@@ -40,10 +40,7 @@
 import gaffer.operation.impl.get.GetRelatedElements;
 import gaffer.operation.impl.get.GetRelatedEntities;
 import gaffer.rest.GraphFactory;
-<<<<<<< HEAD
 import gaffer.user.User;
-=======
->>>>>>> 976c6d24
 import org.slf4j.Logger;
 import org.slf4j.LoggerFactory;
 
@@ -126,7 +123,21 @@
         return executeGet(operation, n);
     }
 
-<<<<<<< HEAD
+    @Override
+    public Iterable<Element> getAllElements(final GetAllElements<Element> operation, final Integer n) {
+        return executeGet(operation, n);
+    }
+
+    @Override
+    public Iterable<Entity> getAllEntities(final GetAllEntities operation, final Integer n) {
+        return executeGet(operation, n);
+    }
+
+    @Override
+    public Iterable<Edge> getAllEdges(final GetAllEdges operation, final Integer n) {
+        return executeGet(operation, n);
+    }
+
     /**
      * Creates a {@link User} object containing information about the user
      * querying Gaffer.
@@ -139,21 +150,6 @@
      */
     protected User createUser() {
         return new User();
-=======
-    @Override
-    public Iterable<Element> getAllElements(final GetAllElements<Element> operation, final Integer n) {
-        return executeGet(operation, n);
-    }
-
-    @Override
-    public Iterable<Entity> getAllEntities(final GetAllEntities operation, final Integer n) {
-        return executeGet(operation, n);
-    }
-
-    @Override
-    public Iterable<Edge> getAllEdges(final GetAllEdges operation, final Integer n) {
-        return executeGet(operation, n);
->>>>>>> 976c6d24
     }
 
     protected void preOperationHook(final OperationChain<?> opChain) {
