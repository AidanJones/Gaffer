Copyright 2016 Crown Copyright

Gaffer2 contains two classes which are modified versions of classes from Apache Accumulo:

- gaffer2.accumulostore.key.core.impl.CoreKeyColumnQualifierColumnVisibilityValueCombiner is based on Accumulo's
 Combiner class (org.apache.accumulo.core.iterators.Combiner) which is licensed under the Apache 2 license,
 Copyright 2011-2015 The Apache Software Foundation.

- gaffer2.accumulostore.integration.BloomFilterIT is based on Accumulo's BloomFilterLayerLookupTest class
(org.apache.accumulo.core.file.BloomFilterLayerLookupTest) which is licensed under the Apache 2 license,
Copyright 2011-2015 The Apache Software Foundation.


The Gaffer implementation of TinkerPop was originally based on several classes from TinkerGraph.
These classes were copied and adjusted to integrate with Gaffer.

Gaffer2 is built using maven. This process will automatically pull in dependencies. We list Gaffer2's dependencies,
 and their licenses, below. For information on the dependencies of these dependencies, see the websites of the
 projects below.



Apache Hadoop (org.apache.hadoop:hadoop-common:2.5.0-cdh5.2.1):

- Apache License, Version 2.0


Apache Accumulo (org.apache.accumulo:accumulo-core:1.6.2):

- Apache License, Version 2.0


Apache Avro (org.apache.avro:avro:1.7.7, org.apache.avro:avro-mapred:1.7.7):

- Apache License, Version 2.0


Apache Commons Lang (commons-lang:commons-lang:2.6):

- Apache License, Version 2.0


Clearspring analytics (com.clearspring.analytics:stream:2.8.0):

- Apache License, Version 2.0


Commons IO (commons-io:commons-io:2.4)

- Apache License, Version 2.0


Json4S (org.json4s:json4s-core_2.10:3.2.4, org.json4s:json4s-ext_2.10:3.2.4,
org.json4s.jackson:json4s-jackson_2.10:3.2.4, org.json4s:json4s-native_2.10:3.2.4,
org.json4s:json4s-ast_2.10:3.2.4):

- Apache License, Version 2.0


Swagger (swagger:swagger-core:2.10-1.3.2, swagger:swagger-annotations:2.10-1.3.2,
swagger:swagger-jaxrs:2.10-1.3.2):

- Apache License, Version 2.0


FasterXML Jackson (com.fasterxml.jackson.core:jackson-annotations:2.6.2,
com.fasterxml.jackson.core:jackson-core:2.6.2, com.fasterxml.jackson.core:jackson-databind:2.6.2,
com.fasterxml.jackson.jaxrs:jackson-jaxrs-base:2.6.2,
com.fasterxml.jackson.jaxrs:jackson-jaxrs-json-provider:2.6.2,
com.fasterxml.jackson.datatype:jackson-datatype-json-org:2.3.3):

- Apache License, Version 2.0


Guava (com.google.guava:guava:13.0.1):

- Apache License, Version 2.0


Java Assist (org.javassist:javassist:3.18.0)

- Apache License, Version 2.0
- Mozilla Public License 1.1


Javax Web Api (javax:javaee-web-api:7.0)

- Common Development and Distribution License 1.0


Jersey Server (com.sun.jersey:jersey-server:1.9)

- Common Development and Distribution License 1.0
- GNU General Public License 2.0


Junit (junit:junit:4.12):

- Eclipse Public License 1.0


Mockito (org.mockito:mockito-all:1.9.5):

- MIT License


Netty (io.netty:netty:jar:3.6.2.Final)

- Apache License, Version 2.0


Reflections (org.reflections:reflections:RC1:0.9.9)

- WTFPL


Scala (org.scala-lang:scala-library:2.10.2):

- BSD 3 Clause Licence ("New" or "Revised")


SLF4J (org.slf4j:slf4j-api:1.7.5):

- MIT License


Checkstyle (org.apache.maven.plugins:maven-checkstyle-plugin:2.17):

- GNU Lesser General Public License


FindBugs (org.codehaus.mojo:findbugs-maven-plugin:3.0.3):

- Apache License, Version 2.0


FindBugs Annotations (com.google.code.findbugs:annotations:3.0.1):

- GNU Lesser Public License

<<<<<<< HEAD
==================================

The Gaffer example-rest module also contains the following javascript dependencies as part of its usage of Swagger:

Backbone (backbone-min.js:1.3.3)

- Copyright (c) 2010-2016 Jeremy Ashkenas, DocumentCloud
- MIT License

Handlebars (handlebars-2.0.0.js)

- Copyright (C) 2011-2016 by Yehuda Katz
- MIT License

Highlight (highlight.9.1.0.pack.js, highlight.9.1.0.pack_extended.js)

- Copyright (c) 2006, Ivan Sagalaev
- BSD3 License

JQuery Back Button and Query Library (jquery.ba-bbq.min.js)

- Copyright © 2010 “Cowboy” Ben Alman
- MIT License
- GPL License

JQuery Slide To (jquery.slideto.min.js)

- Copyright (c) 2015 Joakim Hedlund
- MIT License

JQuery Wiggle (jquery.wiggle.min.js)

- Copyright (c) 2011 - Wilhelm Murdoch <wilhelm.murdoch@gmail.com>, TheDrunkenEpic <http://www.thedrunkenepic.com>
- MIT License

JQuery (jquery-1.8.0.min.js)

- MIT License

Javascript YAML Parser and Dumper (js-yaml.min.js)

- MIT License

Json Editor (jsoneditor.min.js)

- Apache License, Version 2.0

Lodash (lodash.min.js)

- MIT License

Marked (marked.js)

- MIT License

Swagger (swagger-oauth.js, swagger-ui.js, swagger-ui.min.js)
=======

TinkerPop (org.apache.tinkerpop:gremlin-core,gremlin-groovy,gremlin-driver:3.2.0-incubating):
>>>>>>> 59c184c6

- Apache License, Version 2.0<|MERGE_RESOLUTION|>--- conflicted
+++ resolved
@@ -138,8 +138,12 @@
 
 - GNU Lesser Public License
 
-<<<<<<< HEAD
-==================================
+
+TinkerPop (org.apache.tinkerpop:gremlin-core,gremlin-groovy,gremlin-driver:3.2.0-incubating):
+
+- Apache License, Version 2.0
+
+
 
 The Gaffer example-rest module also contains the following javascript dependencies as part of its usage of Swagger:
 
@@ -148,56 +152,63 @@
 - Copyright (c) 2010-2016 Jeremy Ashkenas, DocumentCloud
 - MIT License
 
+
 Handlebars (handlebars-2.0.0.js)
 
 - Copyright (C) 2011-2016 by Yehuda Katz
 - MIT License
+
 
 Highlight (highlight.9.1.0.pack.js, highlight.9.1.0.pack_extended.js)
 
 - Copyright (c) 2006, Ivan Sagalaev
 - BSD3 License
 
+
 JQuery Back Button and Query Library (jquery.ba-bbq.min.js)
 
 - Copyright © 2010 “Cowboy” Ben Alman
 - MIT License
 - GPL License
 
+
 JQuery Slide To (jquery.slideto.min.js)
 
 - Copyright (c) 2015 Joakim Hedlund
 - MIT License
 
+
 JQuery Wiggle (jquery.wiggle.min.js)
 
 - Copyright (c) 2011 - Wilhelm Murdoch <wilhelm.murdoch@gmail.com>, TheDrunkenEpic <http://www.thedrunkenepic.com>
 - MIT License
 
+
 JQuery (jquery-1.8.0.min.js)
 
 - MIT License
 
+
 Javascript YAML Parser and Dumper (js-yaml.min.js)
 
 - MIT License
 
+
 Json Editor (jsoneditor.min.js)
 
 - Apache License, Version 2.0
 
+
 Lodash (lodash.min.js)
 
 - MIT License
 
+
 Marked (marked.js)
 
 - MIT License
 
+
 Swagger (swagger-oauth.js, swagger-ui.js, swagger-ui.min.js)
-=======
-
-TinkerPop (org.apache.tinkerpop:gremlin-core,gremlin-groovy,gremlin-driver:3.2.0-incubating):
->>>>>>> 59c184c6
 
 - Apache License, Version 2.0