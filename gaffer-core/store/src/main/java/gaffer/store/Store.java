--- conflicted
+++ resolved
@@ -109,13 +109,22 @@
     public void initialise(final Schema schema, final StoreProperties properties) throws StoreException {
         this.schema = schema;
         this.properties = properties;
-<<<<<<< HEAD
-        viewValidator = createViewValidator();
-=======
->>>>>>> e5418a0b
         addOpHandlers();
         optimiseSchemas();
         validateSchemas();
+    }
+
+    /**
+     * Ordered stores keep their elements ordered to optimise lookups. An example
+     * of an ordered store is Accumulo, which orders the element keys.
+     * Stores that are ordered have special characteristics such as requiring
+     * serialisers that preserve ordering of the keyed properties.
+     * Returns false by default - override the method if required.
+     *
+     * @return true if the store implementation orders the elements, otherwise false.
+     */
+    public boolean isOrdered() {
+        return false;
     }
 
     /**
@@ -280,27 +289,19 @@
         }
     }
 
-<<<<<<< HEAD
-    protected ViewValidator createViewValidator() {
-        return new ViewValidator();
-    }
-
-    protected ViewValidator getViewValidator() {
-        return viewValidator;
-=======
-    protected void validateOperationChain(final OperationChain<?> operationChain, final User user) {
+    protected void validateOperationChain(
+            final OperationChain<?> operationChain, final User user) {
         if (operationChain.getOperations().isEmpty()) {
             throw new IllegalArgumentException("Operation chain contains no operations");
         }
 
         for (Operation<?, ?> op : operationChain.getOperations()) {
-            if (!viewValidator.validate(op.getView(), schema)) {
+            if (!viewValidator.validate(op.getView(), schema, isOrdered())) {
                 throw new SchemaException("View for operation "
                         + op.getClass().getName()
                         + " is not valid. See the logs for more information.");
             }
         }
->>>>>>> e5418a0b
     }
 
     protected void setViewValidator(final ViewValidator viewValidator) {
@@ -442,53 +443,11 @@
         addOperationHandler(GetAllEdges.class, (OperationHandler) getGetAllElementsHandler());
     }
 
-<<<<<<< HEAD
-    private List<Operation> getValidatedOperations(final OperationChain<?> operationChain) {
-        final List<Operation> ops = new ArrayList<>();
-
-        boolean isParentAValidateOp = false;
-        for (Operation<?, ?> op : operationChain.getOperations()) {
-            validateView(op);
-
-            if (doesOperationNeedValidating(op, isParentAValidateOp)) {
-                final Validatable<?> validatable = (Validatable) op;
-                final Validate validate = new Validate(validatable.isSkipInvalidElements());
-                validate.setOptions(validatable.getOptions());
-
-                // Move input to new validate operation
-                validate.setElements(validatable.getElements());
-                op.setInput(null);
-
-                ops.add(validate);
-            }
-
-            isParentAValidateOp = op instanceof Validate;
-            ops.add(op);
-        }
-
-        return ops;
-    }
-
-    private void validateView(final Operation<?, ?> op) {
-        if (!viewValidator.validate(op.getView(), schema)) {
-            throw new SchemaException("View for operation "
-                    + op.getClass().getName()
-                    + " is not valid. See the logs for more information.");
-        }
-    }
-
-    private boolean doesOperationNeedValidating(final Operation<?, ?> op, final boolean isParentAValidateOp) {
-        if (op instanceof Validatable) {
-            if (((Validatable<?>) op).isValidate()) {
-                return !isParentAValidateOp;
-            }
-=======
     private void addConfiguredOperationHandlers() {
         this.getProperties().whenReady(new Runnable() {
             @Override
             public void run() {
                 final OperationDeclarations declarations = Store.this.getProperties().getOperationDeclarations();
->>>>>>> e5418a0b
 
                 if (null != declarations) {
                     for (final OperationDeclaration definition : declarations.getOperations()) {
