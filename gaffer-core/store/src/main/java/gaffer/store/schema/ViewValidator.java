/*
 * Copyright 2016 Crown Copyright
 *
 * Licensed under the Apache License, Version 2.0 (the "License");
 * you may not use this file except in compliance with the License.
 * You may obtain a copy of the License at
 *
 *     http://www.apache.org/licenses/LICENSE-2.0
 *
 * Unless required by applicable law or agreed to in writing, software
 * distributed under the License is distributed on an "AS IS" BASIS,
 * WITHOUT WARRANTIES OR CONDITIONS OF ANY KIND, either express or implied.
 * See the License for the specific language governing permissions and
 * limitations under the License.
 */

package gaffer.store.schema;

import com.google.common.collect.Iterables;
import com.google.common.collect.Sets;
import gaffer.data.element.IdentifierType;
import gaffer.data.elementdefinition.view.View;
import gaffer.data.elementdefinition.view.ViewElementDefinition;
import gaffer.function.ConsumerFunction;
import gaffer.function.ConsumerProducerFunction;
import gaffer.function.context.ConsumerFunctionContext;
import gaffer.function.context.ConsumerProducerFunctionContext;
import gaffer.function.processor.Processor;
import org.slf4j.Logger;
import org.slf4j.LoggerFactory;
import java.util.LinkedHashSet;
import java.util.Map.Entry;

/**
 * An <code>ViewValidator</code> validates a view against a {@link Schema}
 * {@link gaffer.data.elementdefinition.view.ViewElementDefinition}.
 * Checks all function input and output types are compatible with the
 * properties and identifiers in the Schema and the transient properties in the
 * View.
 */
public class ViewValidator {
    private static final Logger LOGGER = LoggerFactory.getLogger(ViewValidator.class);

    /**
     * Checks all {@link gaffer.function.FilterFunction}s and {@link gaffer.function.TransformFunction}s defined are
     * compatible with the identifiers and properties in the {@link Schema}
     * and transient properties in the {@link View}.
     *
     * @param view           the {@link View} to validate
     * @param schema         the {@link Schema} to validate the view against
     * @param isStoreOrdered true if the store is ordered
     * @return true if the element definition is valid, otherwise false and an error is logged
     */
    public boolean validate(final View view, final Schema schema, final boolean isStoreOrdered) {
        boolean isValid = true;

        if (null != view) {
            if (null != view.getEntities()) {
                for (final Entry<String, ViewElementDefinition> entry : view.getEntities().entrySet()) {
                    final String group = entry.getKey();
                    final SchemaEntityDefinition schemaElDef = schema.getEntity(group);
                    final ViewElementDefinition viewElDef = entry.getValue();

                    if (null == schemaElDef) {
                        LOGGER.error("Entity group " + group + " does not exist in the schema");
                        isValid = false;
                    } else {
                        for (final String transProp : viewElDef.getTransientProperties()) {
                            if (schemaElDef.containsProperty(transProp)) {
                                LOGGER.error("Transient property " + transProp + " for entity group " + group + " is not transient as it has been found in the schema");
                                isValid = false;
                            }
                        }

                        if (!validateFunctionArgumentTypes(viewElDef.getPreAggregationFilter(), viewElDef, schemaElDef)) {
                            isValid = false;
                        }

                        if (!validateFunctionArgumentTypes(viewElDef.getPostAggregationFilter(), viewElDef, schemaElDef)) {
                            isValid = false;
                        }

                        if (!validateFunctionArgumentTypes(viewElDef.getTransformer(), viewElDef, schemaElDef)) {
                            isValid = false;
                        }

                        if (!validateFunctionArgumentTypes(viewElDef.getPostTransformFilter(), viewElDef, schemaElDef)) {
                            isValid = false;
                        }

                        if (!validateGroupBy(isStoreOrdered, group, viewElDef, schemaElDef)) {
                            isValid = false;
                        }
                    }
                }
            }

            if (null != view.getEdges()) {
                for (final Entry<String, ViewElementDefinition> entry : view.getEdges().entrySet()) {
                    final String group = entry.getKey();
                    final SchemaEdgeDefinition schemaElDef = schema.getEdge(group);
                    final ViewElementDefinition viewElDef = entry.getValue();

                    if (null == schemaElDef) {
                        LOGGER.error("Edge group " + group + " does not exist in the schema");
                        isValid = false;
                    } else {
                        for (final String transProp : viewElDef.getTransientProperties()) {
                            if (schemaElDef.containsProperty(transProp)) {
                                LOGGER.error("Transient property " + transProp + " for edge group " + group + " is not transient as it has been found in the schema");
                                isValid = false;
                            }
                        }

                        if (!validateFunctionArgumentTypes(viewElDef.getPreAggregationFilter(), viewElDef, schemaElDef)) {
                            isValid = false;
                        }

                        if (!validateFunctionArgumentTypes(viewElDef.getPostAggregationFilter(), viewElDef, schemaElDef)) {
                            isValid = false;
                        }

                        if (!validateFunctionArgumentTypes(viewElDef.getTransformer(), viewElDef, schemaElDef)) {
                            isValid = false;
                        }

                        if (!validateFunctionArgumentTypes(viewElDef.getPostTransformFilter(), viewElDef, schemaElDef)) {
                            isValid = false;
                        }

                        if (!validateGroupBy(isStoreOrdered, group, viewElDef, schemaElDef)) {
                            isValid = false;
                        }
                    }
                }
            }
        }

        return isValid;
    }

    protected boolean validateGroupBy(final boolean isStoreOrdered, final String group, final ViewElementDefinition viewElDef, final SchemaElementDefinition schemaElDef) {
        final LinkedHashSet<String> viewGroupBy = viewElDef.getGroupBy();

        boolean isValid = true;
        if (null != viewGroupBy && !viewGroupBy.isEmpty()) {
            final LinkedHashSet<String> schemaGroupBy = schemaElDef.getGroupBy();
            if (null != schemaGroupBy && schemaGroupBy.containsAll(viewGroupBy)) {
                if (isStoreOrdered) {
                    final LinkedHashSet<String> schemaGroupBySubset = Sets.newLinkedHashSet(Iterables.limit(schemaGroupBy, viewGroupBy.size()));
                    if (!viewGroupBy.equals(schemaGroupBySubset)) {
                        LOGGER.error("Group by properties for group " + group + " are not in the same order as the group by properties in the schema. View groupBy:" + viewGroupBy + ". Schema groupBy:" + schemaGroupBy);
                        isValid = false;
                    }
                }
            } else {
                LOGGER.error("Group by properties for group " + group + " in the view are not all included in the group by field in the schema. View groupBy:" + viewGroupBy + ". Schema groupBy:" + schemaGroupBy);
                isValid = false;
            }
        }

        return isValid;
    }


    /**
     * Checks all function inputs and outputs are compatible with the property, identifier types
     * and transient properties specified.
     *
     * @param processor   the processor to validate against the element definition types
     * @param viewElDef   the view element definition
     * @param schemaElDef the schema element definition
     * @return boolean - true if function argument types are valid. Otherwise false and the reason is logged.
     */

    private boolean validateFunctionArgumentTypes(
            final Processor<String, ? extends ConsumerFunctionContext<String, ? extends ConsumerFunction>> processor,
            final ViewElementDefinition viewElDef, final SchemaElementDefinition schemaElDef) {
        if (null != processor && null != processor.getFunctions()) {
<<<<<<< HEAD
            for (ConsumerFunctionContext<String, ? extends ConsumerFunction> context : processor.getFunctions()) {
=======
            for (final ConsumerFunctionContext<ElementComponentKey, ? extends ConsumerFunction> context : processor.getFunctions()) {
>>>>>>> 403d469b
                if (null == context.getFunction()) {
                    LOGGER.error(processor.getClass().getSimpleName() + " contains a function context with a null function.");
                    return false;
                }

                if (!validateFunctionSelectionTypes(viewElDef, schemaElDef, context)) {
                    return false;
                }

                if (context instanceof ConsumerProducerFunctionContext
                        && !validateFunctionProjectionTypes(viewElDef, schemaElDef, (ConsumerProducerFunctionContext<String, ? extends ConsumerFunction>) context)) {
                    return false;
                }
            }
        }

        return true;
    }

    private boolean validateFunctionSelectionTypes(final ViewElementDefinition viewElDef,
                                                   final SchemaElementDefinition schemaElDef,
                                                   final ConsumerFunctionContext<String, ? extends ConsumerFunction> context) {
        final ConsumerFunction function = context.getFunction();
        final Class<?>[] inputTypes = function.getInputClasses();
        if (null == inputTypes || 0 == inputTypes.length) {
            LOGGER.error("Function " + function.getClass().getName()
                    + " is invalid. Input types have not been set.");
            return false;
        }

        if (inputTypes.length != context.getSelection().size()) {
            LOGGER.error("Input types for function " + function.getClass().getName()
                    + " are not equal to the selection property types.");
            return false;
        }

        int i = 0;
<<<<<<< HEAD
        for (String key : context.getSelection()) {
            final IdentifierType idType = IdentifierType.fromName(key);
=======
        for (final ElementComponentKey key : context.getSelection()) {
>>>>>>> 403d469b
            final Class<?> clazz;
            if (null != idType) {
                clazz = schemaElDef.getIdentifierClass(idType);
            } else {
                final Class<?> schemaClazz = schemaElDef.getPropertyClass(key);
                if (null != schemaClazz) {
                    clazz = schemaClazz;
                } else {
                    clazz = viewElDef.getTransientPropertyClass(key);
                }
            }

            if (null == clazz) {
                if (null != idType) {
                    final String typeName = schemaElDef.getIdentifierTypeName(idType);
                    if (null != typeName) {
                        LOGGER.error("No class type found for type definition " + typeName
                                + " used by identifier " + idType
                                + ". Please ensure it is defined in the schema.");
                    } else {
                        LOGGER.error("No type definition defined for identifier " + idType
                                + ". Please ensure it is defined in the schema.");
                    }
                } else {
                    final String typeName = schemaElDef.getPropertyTypeName(key);
                    if (null != typeName) {
                        LOGGER.error("No class type found for type definition " + typeName
                                + " used by property " + key
                                + ". Please ensure it is defined in the schema.");
                    } else {
                        LOGGER.error("No class type found for transient property " + key
                                + ". Please ensure it is defined in the view.");
                    }
                }

                return false;
            }

            if (!inputTypes[i].isAssignableFrom(clazz)) {
                LOGGER.error("Function " + function.getClass().getName()
                        + " is not compatible with selection types. Function input type "
                        + inputTypes[i].getName() + " is not assignable from selection type "
                        + clazz.getName() + ".");
                return false;
            }
            i++;
        }

        return true;
    }

    private boolean validateFunctionProjectionTypes(final ViewElementDefinition viewElDef,
                                                    final SchemaElementDefinition schemaElDef,
                                                    final ConsumerProducerFunctionContext<String, ? extends ConsumerFunction> consumerProducerContext) {
        final ConsumerProducerFunction function = consumerProducerContext.getFunction();
        final Class<?>[] outputTypes = function.getOutputClasses();
        if (null == outputTypes || 0 == outputTypes.length) {
            LOGGER.error("Function " + function.getClass().getName()
                    + " is invalid. Output types have not been set.");
            return false;
        }

        if (outputTypes.length != consumerProducerContext.getProjection().size()) {
            LOGGER.error("Output types for function " + function.getClass().getName()
                    + " are not equal to the projection property types.");
            return false;
        }

        int i = 0;
<<<<<<< HEAD
        for (String key : consumerProducerContext.getProjection()) {
=======
        for (final ElementComponentKey key : consumerProducerContext.getProjection()) {
>>>>>>> 403d469b
            final Class<?> clazz;
            final IdentifierType idType = IdentifierType.fromName(key);
            if (null != idType) {
                clazz = schemaElDef.getIdentifierClass(idType);
            } else {
                final Class<?> schemaClazz = schemaElDef.getPropertyClass(key);
                if (null != schemaClazz) {
                    clazz = schemaClazz;
                } else {
                    clazz = viewElDef.getTransientPropertyClass(key);
                }
            }
            if (null == clazz || !outputTypes[i].isAssignableFrom(clazz)) {
                LOGGER.error("Function " + function.getClass().getName()
                        + " is not compatible with output types. Function output type "
                        + outputTypes[i].getName() + " is not assignable from projection type "
                        + (null != clazz ? clazz.getName() : "with a null class."));
                return false;
            }
            i++;
        }
        return true;
    }

}<|MERGE_RESOLUTION|>--- conflicted
+++ resolved
@@ -177,11 +177,7 @@
             final Processor<String, ? extends ConsumerFunctionContext<String, ? extends ConsumerFunction>> processor,
             final ViewElementDefinition viewElDef, final SchemaElementDefinition schemaElDef) {
         if (null != processor && null != processor.getFunctions()) {
-<<<<<<< HEAD
-            for (ConsumerFunctionContext<String, ? extends ConsumerFunction> context : processor.getFunctions()) {
-=======
-            for (final ConsumerFunctionContext<ElementComponentKey, ? extends ConsumerFunction> context : processor.getFunctions()) {
->>>>>>> 403d469b
+            for (final ConsumerFunctionContext<String, ? extends ConsumerFunction> context : processor.getFunctions()) {
                 if (null == context.getFunction()) {
                     LOGGER.error(processor.getClass().getSimpleName() + " contains a function context with a null function.");
                     return false;
@@ -219,12 +215,8 @@
         }
 
         int i = 0;
-<<<<<<< HEAD
-        for (String key : context.getSelection()) {
+        for (final String key : context.getSelection()) {
             final IdentifierType idType = IdentifierType.fromName(key);
-=======
-        for (final ElementComponentKey key : context.getSelection()) {
->>>>>>> 403d469b
             final Class<?> clazz;
             if (null != idType) {
                 clazz = schemaElDef.getIdentifierClass(idType);
@@ -294,11 +286,7 @@
         }
 
         int i = 0;
-<<<<<<< HEAD
-        for (String key : consumerProducerContext.getProjection()) {
-=======
-        for (final ElementComponentKey key : consumerProducerContext.getProjection()) {
->>>>>>> 403d469b
+        for (final String key : consumerProducerContext.getProjection()) {
             final Class<?> clazz;
             final IdentifierType idType = IdentifierType.fromName(key);
             if (null != idType) {
