--- conflicted
+++ resolved
@@ -27,14 +27,10 @@
 import static org.mockito.Mockito.mock;
 import static org.mockito.Mockito.verify;
 
-<<<<<<< HEAD
-import gaffer.data.elementdefinition.schema.DataSchema;
-import gaffer.data.elementdefinition.schema.exception.SchemaException;
-=======
 import gaffer.commonutil.TestGroups;
 import gaffer.commonutil.TestPropertyNames;
 import gaffer.data.element.Element;
->>>>>>> 43657258
+import gaffer.data.elementdefinition.exception.SchemaException;
 import gaffer.data.elementdefinition.view.View;
 import gaffer.data.elementdefinition.view.ViewElementDefinition;
 import gaffer.operation.Operation;
@@ -49,9 +45,9 @@
 import gaffer.store.StoreProperties;
 import gaffer.store.StoreTrait;
 import gaffer.store.operation.handler.OperationHandler;
+import gaffer.store.schema.Schema;
 import gaffer.store.schema.SchemaEdgeDefinition;
 import gaffer.store.schema.SchemaEntityDefinition;
-import gaffer.store.schema.Schema;
 import gaffer.store.schema.TypeDefinition;
 import org.junit.Test;
 import org.junit.runner.RunWith;
@@ -202,7 +198,6 @@
         verify(operation, Mockito.never()).setView(view);
     }
 
-<<<<<<< HEAD
     @Test
     public void shouldNThrowExceptionIfGraphViewIsInvalid() throws OperationException {
         // Given
@@ -243,7 +238,9 @@
             fail("Exception expected");
         } catch (final SchemaException e) {
             assertTrue(e.getMessage().contains("View"));
-=======
+        }
+    }
+
     static class StoreImpl extends Store {
 
         @Override
@@ -279,7 +276,6 @@
         @Override
         protected <OUTPUT> OUTPUT doUnhandledOperation(final Operation<?, OUTPUT> operation) {
             return null;
->>>>>>> 43657258
         }
     }
 }