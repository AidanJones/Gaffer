/*
 * Copyright 2016 Crown Copyright
 *
 * Licensed under the Apache License, Version 2.0 (the "License");
 * you may not use this file except in compliance with the License.
 * You may obtain a copy of the License at
 *
 *     http://www.apache.org/licenses/LICENSE-2.0
 *
 * Unless required by applicable law or agreed to in writing, software
 * distributed under the License is distributed on an "AS IS" BASIS,
 * WITHOUT WARRANTIES OR CONDITIONS OF ANY KIND, either express or implied.
 * See the License for the specific language governing permissions and
 * limitations under the License.
 */

package gaffer.operation.impl.get;

import gaffer.data.elementdefinition.view.View;
import gaffer.operation.GetOperation;
import gaffer.operation.data.ElementSeed;

/**
 * Restricts {@link gaffer.operation.impl.get.GetEdges} to match seeds that are related.
 * This operation takes seeds of type {@link gaffer.operation.data.EntitySeed} and
 * {@link gaffer.operation.data.EdgeSeed}.
 * <p>
 * At a basic level RELATED is defined as:
 * <ul>
 * <li>An Edge is RELATED to an EntitySeed if either the Edge's source or destination matches the EntitySeed's identifier.</li>
 * <li>An Edge is RELATED to an EdgeSeed if the Edge's seed is equal to the EdgeSeed.</li>
 * </ul>
 * <p>
 * However adjusting the includeEdge property and the incomingOutgoing property allows Edges to be filtered out.
 *
 * @see gaffer.operation.impl.get.GetRelatedEdges.Builder
 * @see gaffer.operation.impl.get.GetEdges
 */
public class GetRelatedEdges<ELEMENT_SEED extends ElementSeed> extends GetEdges<ELEMENT_SEED> {
    public GetRelatedEdges() {
        super();
    }

    public GetRelatedEdges(final Iterable<ELEMENT_SEED> seeds) {
        super(seeds);
    }

    public GetRelatedEdges(final View view) {
        super(view);
    }

    public GetRelatedEdges(final View view, final Iterable<ELEMENT_SEED> seeds) {
        super(view, seeds);
    }

    public GetRelatedEdges(final GetOperation<ELEMENT_SEED, ?> operation) {
        super(operation);
    }

    @Override
    public void setSeedMatching(final SeedMatchingType seedMatching) {
        if (!getSeedMatching().equals(seedMatching)) {
            throw new IllegalArgumentException(getClass().getSimpleName() + " only supports seed matching when set to " + getSeedMatching().name());
        }
    }

    @Override
    public SeedMatchingType getSeedMatching() {
        return SeedMatchingType.RELATED;
    }

    public static class Builder<ELEMENT_SEED extends ElementSeed> extends GetEdges.Builder<GetRelatedEdges<ELEMENT_SEED>, ELEMENT_SEED> {
        public Builder() {
            super(new GetRelatedEdges<ELEMENT_SEED>());
        }

        @Override
        public Builder<ELEMENT_SEED> seeds(final Iterable<ELEMENT_SEED> seeds) {
            super.seeds(seeds);
            return this;
        }

        @Override
        public Builder<ELEMENT_SEED> addSeed(final ELEMENT_SEED seed) {
            super.addSeed(seed);
            return this;
        }

        @Override
<<<<<<< HEAD
=======
        public Builder<ELEMENT_SEED> summarise(final boolean summarise) {
            super.summarise(summarise);
            return this;
        }

        @Override
        public Builder<ELEMENT_SEED> deduplicate(final boolean deduplicate) {
            return (Builder<ELEMENT_SEED>) super.deduplicate(deduplicate);
        }

        @Override
>>>>>>> e5418a0b
        public Builder<ELEMENT_SEED> inOutType(final IncludeIncomingOutgoingType inOutType) {
            super.inOutType(inOutType);
            return this;
        }

        @Override
        public Builder<ELEMENT_SEED> populateProperties(final boolean populateProperties) {
            super.populateProperties(populateProperties);
            return this;
        }

        @Override
        public Builder<ELEMENT_SEED> view(final View view) {
            super.view(view);
            return this;
        }

        @Override
        public Builder<ELEMENT_SEED> option(final String name, final String value) {
            super.option(name, value);
            return this;
        }
    }
}<|MERGE_RESOLUTION|>--- conflicted
+++ resolved
@@ -87,20 +87,11 @@
         }
 
         @Override
-<<<<<<< HEAD
-=======
-        public Builder<ELEMENT_SEED> summarise(final boolean summarise) {
-            super.summarise(summarise);
-            return this;
-        }
-
-        @Override
         public Builder<ELEMENT_SEED> deduplicate(final boolean deduplicate) {
             return (Builder<ELEMENT_SEED>) super.deduplicate(deduplicate);
         }
 
         @Override
->>>>>>> e5418a0b
         public Builder<ELEMENT_SEED> inOutType(final IncludeIncomingOutgoingType inOutType) {
             super.inOutType(inOutType);
             return this;
