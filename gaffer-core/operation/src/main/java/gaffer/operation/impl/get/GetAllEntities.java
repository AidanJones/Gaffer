--- conflicted
+++ resolved
@@ -80,20 +80,11 @@
         }
 
         @Override
-<<<<<<< HEAD
-=======
-        public Builder summarise(final boolean summarise) {
-            super.summarise(summarise);
-            return this;
-        }
-
-        @Override
         public Builder deduplicate(final boolean deduplicate) {
             return (Builder) super.deduplicate(deduplicate);
         }
 
         @Override
->>>>>>> e5418a0b
         public Builder populateProperties(final boolean populateProperties) {
             super.populateProperties(populateProperties);
             return this;
