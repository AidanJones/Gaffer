--- conflicted
+++ resolved
@@ -62,7 +62,6 @@
         super(operation);
     }
 
-<<<<<<< HEAD
     public void setSeedMatching(final SeedMatchingType seedMatching) {
         super.setSeedMatching(seedMatching);
     }
@@ -71,13 +70,8 @@
             SEED_TYPE extends ElementSeed,
             ELEMENT_TYPE extends Element,
             CHILD_CLASS extends BaseBuilder<OP_TYPE, SEED_TYPE, ELEMENT_TYPE, ?>>
-            extends AbstractGetOperation.BaseBuilder<OP_TYPE, SEED_TYPE, ELEMENT_TYPE, CHILD_CLASS> {
+            extends AbstractGetOperation.BaseBuilder<OP_TYPE, SEED_TYPE, CloseableIterable<ELEMENT_TYPE>, CHILD_CLASS> {
         protected BaseBuilder(final OP_TYPE op) {
-=======
-    public static class Builder<OP_TYPE extends GetElements<SEED_TYPE, ELEMENT_TYPE>, SEED_TYPE extends ElementSeed, ELEMENT_TYPE extends Element>
-            extends AbstractGetOperation.Builder<OP_TYPE, SEED_TYPE, CloseableIterable<ELEMENT_TYPE>> {
-        protected Builder(final OP_TYPE op) {
->>>>>>> 70a76310
             super(op);
         }
     }
