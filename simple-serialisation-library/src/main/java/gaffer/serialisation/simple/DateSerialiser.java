--- conflicted
+++ resolved
@@ -49,11 +49,7 @@
     public Object deserialise(final byte[] bytes) throws SerialisationException {
         Long longR;
         try {
-<<<<<<< HEAD
-            longR = Long.parseLong(new String(bytes, CommonConstants.ISO_8859_1_ENCODING).trim());
-=======
-             longR = Long.parseLong(new String(bytes, SimpleSerialisationConstants.ISO_8859_1_ENCODING));
->>>>>>> a8b70539
+            longR = Long.parseLong(new String(bytes, CommonConstants.ISO_8859_1_ENCODING));
         } catch (NumberFormatException | UnsupportedEncodingException e) {
             throw new SerialisationException(e.getMessage(), e);
         }
