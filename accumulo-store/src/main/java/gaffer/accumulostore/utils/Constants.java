/*
 * Copyright 2016 Crown Copyright
 *
 * Licensed under the Apache License, Version 2.0 (the "License");
 * you may not use this file except in compliance with the License.
 * You may obtain a copy of the License at
 *
 *     http://www.apache.org/licenses/LICENSE-2.0
 *
 * Unless required by applicable law or agreed to in writing, software
 * distributed under the License is distributed on an "AS IS" BASIS,
 * WITHOUT WARRANTIES OR CONDITIONS OF ANY KIND, either express or implied.
 * See the License for the specific language governing permissions and
 * limitations under the License.
 */

package gaffer.accumulostore.utils;

import org.apache.hadoop.io.Text;

public final class Constants {
    //Iterator names
    public static final String AGGREGATOR_ITERATOR_NAME = "Aggregator";
    public static final String BLOOM_FILTER_ITERATOR_NAME = "Bloom_Filter";
    public static final String ELEMENT_FILTER_ITERATOR_NAME = "Element_Filter";
    public static final String EDGE_ENTITY_DIRECTED_UNDIRECTED_FILTER_ITERATOR_NAME = "Edge_Entity_Directed_Undirected_Filter";
    public static final String QUERY_TIME_AGGREGATION_ITERATOR_NAME = "Query_Time_Aggregator";
    public static final String RANGE_ELEMENT_PROPERTY_FILTER_ITERATOR_NAME = "Range_Element_Property_Filter";

    //Converter class to be used in iterators must be on classpath of all iterators
    public static final String ACCUMULO_ELEMENT_CONVERTER_CLASS = "accumulostore.key.element_converter";

    //Iterator options
    public static final String VIEW = "View";
    public static final String DATA_SCHEMA = "Data_Schema";
    public static final String STORE_SCHEMA = "Store_Schema";
    public static final String ENTITY_ONLY = "Entity_Only";
    public static final String ALL_EDGE_ONLY = "All_Edges_Only";
    public static final String NO_EDGES = "All_Edges_Only";
    public static final String DIRECTED_EDGE_ONLY = "Directed_Edges_Only";
    public static final String UNDIRECTED_EDGE_ONLY = "Undirected_Edges_Only";
    public static final String INCOMING_EDGE_ONLY = "Incoming_Edges_Only";
    public static final String OUTGOING_EDGE_ONLY = "Outgoing_Edges_Only";
    public static final String BLOOM_FILTER = "Bloom_Filter";
    public static final String BLOOM_FILTER_CHARSET = "ISO-8859-1";

    // Iterator priorities
<<<<<<< HEAD
    public final static int AGE_OFF_ITERATOR_PRIORITY = 10; // Applied during major compactions, minor compactions and scans.
    public final static int AGGREGATOR_ITERATOR_PRIORITY = 20; // Applied during major compactions, minor compactions and scans.
    public final static int BLOOM_FILTER_ITERATOR_PRIORITY = 31; // Applied only during scans.
    public final static int RANGE_ELEMENT_PROPERTY_FILTER_ITERATOR_PRIORITY = 32; //Applied only during scans.
    public final static int EDGE_ENTITY_DIRECTED_FILTER_ITERATOR_PRIORITY = 33; // Applied only during scans.
    public final static int ELEMENT_FILTER_ITERATOR_PRIORITY = 34; // Applied only during scans.
    public final static int QUERY_TIME_AGGREGATOR_PRIORITY = 35; // Applied only during scans.
    public final static int TRANSFORM_PRIORITY = 50; // Applied only during scans.
=======
    public static final int AGE_OFF_ITERATOR_PRIORITY = 10; // Applied during major compactions, minor compactions and scans.
    public static final int AGGREGATOR_ITERATOR_PRIORITY = 20; // Applied during major compactions, minor compactions and scans.
    public static final int BLOOM_FILTER_ITERATOR_PRIORITY = 31; // Applied only during scans.
    public static final int EDGE_ENTITY_DIRECTED_FILTER_ITERATOR_PRIORITY = 32; // Applied only during scans.
    public static final int ELEMENT_FILTER_ITERATOR_PRIORITY = 33; // Applied only during scans.
    public static final int QUERY_TIME_AGGREGATOR_PRIORITY = 34; // Applied only during scans.
    public static final int TRANSFORM_PRIORITY = 50; // Applied only during scans.
>>>>>>> 14293e2f

    //Operations options
    public static final String OPERATION_USE_ACCUMULO_PARTIONER = "accumulostore.operation.hdfs.use_accumulo_partioner";
    public static final String OPERATION_USE_PROVIDED_SPLITS = "accumulostore.operation.hdfs.use_provided_splits";
    public static final String OPERATION_AUTHORISATIONS = "accumulostore.operation.authorisations";
    public static final String OPERATION_SPLITS_FILE_PATH = "accumulostore.operation.splits_file_path";
    public static final String OPERATION_MATCH_AS_SOURCE = "accumulostore.operation.return_matched_id_as_edge_source";

    //Store factory constants
    public static final String GAFFER_UTILS_TABLE = "gafferStoreUtils";
    public static final Text DATA_SCHEMA_KEY = new Text("dataSchema");
    public static final Text STORE_SCHEMA_KEY = new Text("storeSchema");
    public static final Text KEY_PACKAGE_KEY = new Text("keyPackage");

    //General use constants
    public static final String UTF_8_CHARSET = "UTF-8";
    public static final byte[] EMPTY_BYTES = new byte[0];

    private Constants() {
        // private constructor to prevent users instantiating this class as it only contains constants.
    }
}<|MERGE_RESOLUTION|>--- conflicted
+++ resolved
@@ -34,8 +34,8 @@
     public static final String VIEW = "View";
     public static final String DATA_SCHEMA = "Data_Schema";
     public static final String STORE_SCHEMA = "Store_Schema";
-    public static final String ENTITY_ONLY = "Entity_Only";
-    public static final String ALL_EDGE_ONLY = "All_Edges_Only";
+    public static final String INCLUDE_ENTITIES = "Include_All_Entities";
+    public static final String INCLUDE_ALL_EDGES = "Include_All_Edges";
     public static final String NO_EDGES = "All_Edges_Only";
     public static final String DIRECTED_EDGE_ONLY = "Directed_Edges_Only";
     public static final String UNDIRECTED_EDGE_ONLY = "Undirected_Edges_Only";
@@ -45,24 +45,15 @@
     public static final String BLOOM_FILTER_CHARSET = "ISO-8859-1";
 
     // Iterator priorities
-<<<<<<< HEAD
-    public final static int AGE_OFF_ITERATOR_PRIORITY = 10; // Applied during major compactions, minor compactions and scans.
-    public final static int AGGREGATOR_ITERATOR_PRIORITY = 20; // Applied during major compactions, minor compactions and scans.
-    public final static int BLOOM_FILTER_ITERATOR_PRIORITY = 31; // Applied only during scans.
-    public final static int RANGE_ELEMENT_PROPERTY_FILTER_ITERATOR_PRIORITY = 32; //Applied only during scans.
-    public final static int EDGE_ENTITY_DIRECTED_FILTER_ITERATOR_PRIORITY = 33; // Applied only during scans.
-    public final static int ELEMENT_FILTER_ITERATOR_PRIORITY = 34; // Applied only during scans.
-    public final static int QUERY_TIME_AGGREGATOR_PRIORITY = 35; // Applied only during scans.
-    public final static int TRANSFORM_PRIORITY = 50; // Applied only during scans.
-=======
     public static final int AGE_OFF_ITERATOR_PRIORITY = 10; // Applied during major compactions, minor compactions and scans.
     public static final int AGGREGATOR_ITERATOR_PRIORITY = 20; // Applied during major compactions, minor compactions and scans.
     public static final int BLOOM_FILTER_ITERATOR_PRIORITY = 31; // Applied only during scans.
-    public static final int EDGE_ENTITY_DIRECTED_FILTER_ITERATOR_PRIORITY = 32; // Applied only during scans.
-    public static final int ELEMENT_FILTER_ITERATOR_PRIORITY = 33; // Applied only during scans.
-    public static final int QUERY_TIME_AGGREGATOR_PRIORITY = 34; // Applied only during scans.
+    public static final int RANGE_ELEMENT_PROPERTY_FILTER_ITERATOR_PRIORITY = 32; //Applied only during scans.
+    public static final int EDGE_ENTITY_DIRECTED_FILTER_ITERATOR_PRIORITY = 33; // Applied only during scans.
+    public static final int ELEMENT_FILTER_ITERATOR_PRIORITY = 34; // Applied only during scans.
+    public static final int QUERY_TIME_AGGREGATOR_PRIORITY = 35; // Applied only during scans.
     public static final int TRANSFORM_PRIORITY = 50; // Applied only during scans.
->>>>>>> 14293e2f
+
 
     //Operations options
     public static final String OPERATION_USE_ACCUMULO_PARTIONER = "accumulostore.operation.hdfs.use_accumulo_partioner";
