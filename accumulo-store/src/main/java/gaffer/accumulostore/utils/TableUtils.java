/*
 * Copyright 2016 Crown Copyright
 *
 * Licensed under the Apache License, Version 2.0 (the "License");
 * you may not use this file except in compliance with the License.
 * You may obtain a copy of the License at
 *
 *     http://www.apache.org/licenses/LICENSE-2.0
 *
 * Unless required by applicable law or agreed to in writing, software
 * distributed under the License is distributed on an "AS IS" BASIS,
 * WITHOUT WARRANTIES OR CONDITIONS OF ANY KIND, either express or implied.
 * See the License for the specific language governing permissions and
 * limitations under the License.
 */

package gaffer.accumulostore.utils;

import java.io.ByteArrayInputStream;
import java.io.DataInputStream;
import java.io.IOException;
import java.io.UnsupportedEncodingException;
import java.util.Arrays;
import java.util.Collections;
import java.util.EnumSet;
import java.util.Iterator;
import java.util.Map.Entry;
import java.util.concurrent.TimeUnit;

import org.apache.accumulo.core.client.AccumuloException;
import org.apache.accumulo.core.client.AccumuloSecurityException;
import org.apache.accumulo.core.client.BatchScanner;
import org.apache.accumulo.core.client.BatchWriter;
import org.apache.accumulo.core.client.BatchWriterConfig;
import org.apache.accumulo.core.client.Connector;
import org.apache.accumulo.core.client.Instance;
import org.apache.accumulo.core.client.IteratorSetting;
import org.apache.accumulo.core.client.MutationsRejectedException;
import org.apache.accumulo.core.client.TableExistsException;
import org.apache.accumulo.core.client.TableNotFoundException;
import org.apache.accumulo.core.client.ZooKeeperInstance;
import org.apache.accumulo.core.client.security.tokens.PasswordToken;
import org.apache.accumulo.core.conf.Property;
import org.apache.accumulo.core.data.Key;
import org.apache.accumulo.core.data.Mutation;
import org.apache.accumulo.core.data.Range;
import org.apache.accumulo.core.data.Value;
import org.apache.accumulo.core.iterators.IteratorUtil.IteratorScope;
import org.apache.accumulo.core.iterators.user.AgeOffFilter;
import org.apache.accumulo.core.security.Authorizations;
import org.apache.accumulo.core.security.ColumnVisibility;
import org.apache.hadoop.io.BytesWritable;
import org.apache.hadoop.io.MapWritable;
import org.apache.hadoop.io.WritableUtils;
import org.slf4j.Logger;
import org.slf4j.LoggerFactory;

import gaffer.accumulostore.AccumuloProperties;
import gaffer.accumulostore.AccumuloStore;
import gaffer.accumulostore.key.AccumuloKeyPackage;
import gaffer.accumulostore.key.exception.IteratorSettingException;
import gaffer.data.elementdefinition.schema.DataSchema;
import gaffer.store.StoreException;
import gaffer.store.schema.StoreSchema;

/**
 * Static utilities used in the creation and maintenance of accumulo tables.
 */
public final class TableUtils {

    private static final Logger LOGGER = LoggerFactory.getLogger(TableUtils.class);

    private TableUtils() {
    }

    /**
     * Ensures that the table exists, otherwise it creates it and sets it up to
     * receive Gaffer data
     *
     * @param store the accumulo store
     * @throws AccumuloException if a connection to accumulo could not be created or a failure to create a table
     */
    public static void ensureTableExists(final AccumuloStore store) throws AccumuloException {
        final Connector conn;
        try {
            conn = store.getConnection();
        } catch (final StoreException e) {
            throw new AccumuloException(e);
        }
        if (!conn.tableOperations().exists(store.getProperties().getTable())) {
            try {
                TableUtils.createTable(store);
            } catch (final TableExistsException e) {
                // Someone else got there first, never mind...
            } catch (final IteratorSettingException e) {
                throw new AccumuloException(e);
            }
        }
    }

    /**
     * Creates a table for Gaffer data and enables the correct Bloom filter;
     * removes the versioning iterator and adds an aggregator Iterator the
     * {@link org.apache.accumulo.core.iterators.user.AgeOffFilter} for the
     * specified time period.
     *
     * @param store the accumulo store
     * @throws AccumuloException        failure to create accumulo connection
     * @throws IteratorSettingException failure to add iterator settings
     * @throws TableExistsException     failure to create table
     */
    public static void createTable(final AccumuloStore store)
            throws AccumuloException, IteratorSettingException, TableExistsException {
        // Create table
        final Connector connector;
        try {
            connector = store.getConnection();
        } catch (final StoreException e) {
            throw new AccumuloException(e);
        }
        final String tableName = store.getProperties().getTable();
        try {
            connector.tableOperations().create(tableName);
            final String repFactor = store.getProperties().getTableFileReplicationFactor();
            if (null != repFactor) {
                connector.tableOperations().setProperty(tableName, Property.TABLE_FILE_REPLICATION.getKey(), repFactor);
            }

            // Enable Bloom filters using ElementFunctor
            LOGGER.info("Enabling Bloom filter on table");
            connector.tableOperations().setProperty(tableName, Property.TABLE_BLOOM_ENABLED.getKey(), "true");
            connector.tableOperations().setProperty(tableName, Property.TABLE_BLOOM_KEY_FUNCTOR.getKey(),
                    store.getKeyPackage().getKeyFunctor().getClass().getName());
            LOGGER.info("Bloom filter enabled");

            // Remove versioning iterator from table for all scopes
            LOGGER.info("Removing versioning iterator");
            final EnumSet<IteratorScope> iteratorScopes = EnumSet.allOf(IteratorScope.class);
            connector.tableOperations().removeIterator(tableName, "vers", iteratorScopes);
            LOGGER.info("Versioning iterator removed");

            // Add Combiner iterator to table for all scopes
            LOGGER.info("Combiner iterator to table for all scopes");
            connector.tableOperations().attachIterator(tableName,
                    store.getKeyPackage().getIteratorFactory().getAggregatorIteratorSetting(store));
            LOGGER.info("Combiner iterator to table for all scopes");

            // Add age off iterator to table for all scopes
            LOGGER.info("Adding age off iterator to table for all scopes");
            final Long ageOfTimeInMils = 24L * 60L * 60L * 1000L * store.getProperties().getAgeOffTimeInDays();
            connector.tableOperations().attachIterator(tableName, getAgeOffIteratorSetting(ageOfTimeInMils));
        } catch (AccumuloSecurityException | TableNotFoundException e) {
            throw new AccumuloException(e);
        }
        LOGGER.info("Added age off iterator to table for all scopes");

        try {
            addUpdateUtilsTable(store);
        } catch (final TableUtilException e) {
            throw new AccumuloException(e);
        }
    }

    /**
     * Creates a {@link BatchWriter}
     *
<<<<<<< HEAD
     * @param store the accumulo store
     * @return A new BatchWriter with the settings defined in the gaffer.accumulostore properties
     * @throws TableUtilException if the table could not be found or other table issues
=======
     * @param store
     * @return A new BatchWriter with the settings defined in the
     *         gaffer.accumulostore properties
     * @throws TableUtilException
>>>>>>> 309ff5f7
     */
    public static BatchWriter createBatchWriter(final AccumuloStore store) throws TableUtilException {
        return createBatchWriter(store, store.getProperties().getTable());
    }

    /**
     * Returns the map containing all the information needed to create a new
     * instance of the accumulo gaffer.accumulostore
     *
<<<<<<< HEAD
     * @param properties the accumulo properties
     * @return A MapWritable containing all the required information to construct an accumulo gaffer.accumulostore instance
     * @throws TableUtilException if a table could not be found or other table issues
=======
     * @param properties
     * @return A MapWritable containing all the required information to
     *         construct an accumulo gaffer.accumulostore instance
     * @throws TableUtilException
>>>>>>> 309ff5f7
     */
    public static MapWritable getStoreConstructorInfo(final AccumuloProperties properties) throws TableUtilException {
        final Connector connection = getConnector(properties.getInstanceName(), properties.getZookeepers(),
                properties.getUserName(), properties.getPassword());
        BatchScanner scanner;
        try {
            scanner = connection.createBatchScanner(Constants.GAFFER_UTILS_TABLE, getCurrentAuthorizations(connection),
                    properties.getThreadsForBatchScanner());
        } catch (final TableNotFoundException e) {
            throw new TableUtilException(e);
        }
        scanner.setRanges(Collections.singleton(getTableSetupRange(properties.getTable())));
        final Iterator<Entry<Key, Value>> iter = scanner.iterator();
        if (iter.hasNext()) {
            return getSchemasFromValue(iter.next().getValue());
        } else {
            return null;
        }
    }

    /**
     * Creates a connection to an accumulo instance using the provided
     * parameters
     *
     * @param instanceName the instance name
     * @param zookeepers   the zoo keepers
     * @param userName     the user name
     * @param password     the password
     * @return A connection to an accumulo instance
     * @throws TableUtilException failure to create an accumulo connection
     */
    public static Connector getConnector(final String instanceName, final String zookeepers, final String userName,
            final String password) throws TableUtilException {
        final Instance instance = new ZooKeeperInstance(instanceName, zookeepers);
        try {
            return instance.getConnector(userName, new PasswordToken(password));
        } catch (AccumuloException | AccumuloSecurityException e) {
            throw new TableUtilException("Failed to create accumulo connection", e);
        }
    }

    /**
     * Returns the {@link org.apache.accumulo.core.security.Authorizations} of
     * the current user
     *
<<<<<<< HEAD
     * @param connection the connection to an accumulo instance
     * @return The accumulo Authorisations of the current user specified in the properties file
     * @throws TableUtilException if the table could not be found or other table/security issues
=======
     * @param connection
     * @return The accumulo Authorisations of the current user specified in the
     *         properties file
     * @throws TableUtilException
>>>>>>> 309ff5f7
     */
    public static Authorizations getCurrentAuthorizations(final Connector connection) throws TableUtilException {
        try {
            return connection.securityOperations().getUserAuthorizations(connection.whoami());
        } catch (AccumuloException | AccumuloSecurityException e) {
            throw new TableUtilException(e.getMessage(), e);
        }
    }

    private static void ensureUtilsTableExists(final AccumuloStore store) throws TableUtilException {
        final Connector conn;
        try {
            conn = store.getConnection();
        } catch (final StoreException e) {
            throw new TableUtilException(e);
        }
        if (!conn.tableOperations().exists(Constants.GAFFER_UTILS_TABLE)) {
            try {
                conn.tableOperations().create(Constants.GAFFER_UTILS_TABLE);
            } catch (final TableExistsException e) {
                // Someone else got there first, never mind...
            } catch (AccumuloException | AccumuloSecurityException e) {
                throw new TableUtilException("Failed to create : " + Constants.GAFFER_UTILS_TABLE + " table", e);
            }
        }
    }

    public static void addUpdateUtilsTable(final AccumuloStore store) throws TableUtilException {
        ensureUtilsTableExists(store);
        final BatchWriter writer = createBatchWriter(store, Constants.GAFFER_UTILS_TABLE);
        final Key key;
        try {
            key = new Key(store.getProperties().getTable().getBytes(Constants.UTF_8_CHARSET), Constants.EMPTY_BYTES,
                    Constants.EMPTY_BYTES, Constants.EMPTY_BYTES, Long.MAX_VALUE);
        } catch (final UnsupportedEncodingException e) {
            throw new TableUtilException(e.getMessage(), e);
        }
        final Mutation m = new Mutation(key.getRow());
        m.put(key.getColumnFamily(), key.getColumnQualifier(), new ColumnVisibility(key.getColumnVisibility()),
                key.getTimestamp(),
                getValueFromSchemas(store.getDataSchema(), store.getStoreSchema(), store.getKeyPackage()));
        try {
            writer.addMutation(m);
        } catch (final MutationsRejectedException e) {
            LOGGER.error("Failed to create an accumulo key mutation");
        }
    }

    /**
     * Creates a {@link org.apache.accumulo.core.client.BatchWriter} for the
     * specified table
     *
<<<<<<< HEAD
     * @param store     the accumulo store
     * @param tableName the table name
     * @return A new BatchWriter with the settings defined in the gaffer.accumulostore properties
     * @throws TableUtilException if the table could not be found or other table issues
=======
     * @param store
     * @param tableName
     * @return A new BatchWriter with the settings defined in the
     *         gaffer.accumulostore properties
     * @throws TableUtilException
>>>>>>> 309ff5f7
     */

    private static BatchWriter createBatchWriter(final AccumuloStore store, final String tableName)
            throws TableUtilException {
        final BatchWriterConfig batchConfig = new BatchWriterConfig();
        batchConfig.setMaxMemory(store.getProperties().getMaxBufferSizeForBatchWriterInBytes());
        batchConfig.setMaxLatency(store.getProperties().getMaxTimeOutForBatchWriterInMilliseconds(),
                TimeUnit.MILLISECONDS);
        batchConfig.setMaxWriteThreads(store.getProperties().getNumThreadsForBatchWriter());
        try {
            return store.getConnection().createBatchWriter(tableName, batchConfig);
        } catch (final TableNotFoundException e) {
            throw new TableUtilException("Table not set up! Use table gaffer.accumulostore.utils to create the table"
                    + store.getProperties().getTable(), e);
        } catch (final StoreException e) {
            throw new TableUtilException(e);
        }
    }

    /**
     * Returns an {@link org.apache.accumulo.core.client.IteratorSetting} that
     * specifies the age off iterator.
     *
     * @param ageOffTimeInMilliseconds the age off time in milliseconds
     * @return An iterator setting describing an age off iterator
     */
    private static IteratorSetting getAgeOffIteratorSetting(final long ageOffTimeInMilliseconds) {
        return new IteratorSettingBuilder(Constants.AGE_OFF_ITERATOR_PRIORITY, "ageoff", AgeOffFilter.class)
                .option("ttl", "" + ageOffTimeInMilliseconds).build();
    }

    private static Range getTableSetupRange(final String table) {
        try {
            return new Range(getTableSetupKey(table.getBytes(Constants.UTF_8_CHARSET), false),
                    getTableSetupKey(table.getBytes(Constants.UTF_8_CHARSET), true));
        } catch (final UnsupportedEncodingException e) {
            throw new RuntimeException(e.getMessage(), e);
        }
    }

    private static Key getTableSetupKey(final byte[] serialisedVertex, final boolean endKey) {
        final byte[] key;
        if (endKey) {
            key = Arrays.copyOf(serialisedVertex, serialisedVertex.length + 1);
            key[key.length - 1] = ByteArrayEscapeUtils.DELIMITER_PLUS_ONE;
        } else {
            key = Arrays.copyOf(serialisedVertex, serialisedVertex.length);
        }
        return new Key(key, Constants.EMPTY_BYTES, Constants.EMPTY_BYTES, Constants.EMPTY_BYTES, Long.MAX_VALUE);
    }

    private static Value getValueFromSchemas(final DataSchema dataSchema, final StoreSchema storeSchema,
            final AccumuloKeyPackage keyPackage) throws TableUtilException {
        final MapWritable map = new MapWritable();
        map.put(Constants.DATA_SCHEMA_KEY, new BytesWritable(dataSchema.toJson(false)));
        map.put(Constants.STORE_SCHEMA_KEY, new BytesWritable(storeSchema.toJson(false)));
        try {
            map.put(Constants.KEY_PACKAGE_KEY,
                    new BytesWritable(keyPackage.getClass().getName().getBytes(Constants.UTF_8_CHARSET)));
        } catch (final UnsupportedEncodingException e) {
            throw new TableUtilException(e.getMessage(), e);
        }
        return new Value(WritableUtils.toByteArray(map));
    }

    private static MapWritable getSchemasFromValue(final Value value) throws TableUtilException {
        final MapWritable map = new MapWritable();
        try {
            map.readFields(new DataInputStream(new ByteArrayInputStream(value.get())));
        } catch (final IOException e) {
            throw new TableUtilException("Failed to read map writable from value", e);
        }
        return map;
    }
}<|MERGE_RESOLUTION|>--- conflicted
+++ resolved
@@ -16,17 +16,13 @@
 
 package gaffer.accumulostore.utils;
 
-import java.io.ByteArrayInputStream;
-import java.io.DataInputStream;
-import java.io.IOException;
-import java.io.UnsupportedEncodingException;
-import java.util.Arrays;
-import java.util.Collections;
-import java.util.EnumSet;
-import java.util.Iterator;
-import java.util.Map.Entry;
-import java.util.concurrent.TimeUnit;
-
+import gaffer.accumulostore.AccumuloProperties;
+import gaffer.accumulostore.AccumuloStore;
+import gaffer.accumulostore.key.AccumuloKeyPackage;
+import gaffer.accumulostore.key.exception.IteratorSettingException;
+import gaffer.data.elementdefinition.schema.DataSchema;
+import gaffer.store.StoreException;
+import gaffer.store.schema.StoreSchema;
 import org.apache.accumulo.core.client.AccumuloException;
 import org.apache.accumulo.core.client.AccumuloSecurityException;
 import org.apache.accumulo.core.client.BatchScanner;
@@ -54,14 +50,16 @@
 import org.apache.hadoop.io.WritableUtils;
 import org.slf4j.Logger;
 import org.slf4j.LoggerFactory;
-
-import gaffer.accumulostore.AccumuloProperties;
-import gaffer.accumulostore.AccumuloStore;
-import gaffer.accumulostore.key.AccumuloKeyPackage;
-import gaffer.accumulostore.key.exception.IteratorSettingException;
-import gaffer.data.elementdefinition.schema.DataSchema;
-import gaffer.store.StoreException;
-import gaffer.store.schema.StoreSchema;
+import java.io.ByteArrayInputStream;
+import java.io.DataInputStream;
+import java.io.IOException;
+import java.io.UnsupportedEncodingException;
+import java.util.Arrays;
+import java.util.Collections;
+import java.util.EnumSet;
+import java.util.Iterator;
+import java.util.Map.Entry;
+import java.util.concurrent.TimeUnit;
 
 /**
  * Static utilities used in the creation and maintenance of accumulo tables.
@@ -163,17 +161,12 @@
 
     /**
      * Creates a {@link BatchWriter}
-     *
-<<<<<<< HEAD
+     * <p>
+     *
      * @param store the accumulo store
-     * @return A new BatchWriter with the settings defined in the gaffer.accumulostore properties
+     * @return A new BatchWriter with the settings defined in the
+     * gaffer.accumulostore properties
      * @throws TableUtilException if the table could not be found or other table issues
-=======
-     * @param store
-     * @return A new BatchWriter with the settings defined in the
-     *         gaffer.accumulostore properties
-     * @throws TableUtilException
->>>>>>> 309ff5f7
      */
     public static BatchWriter createBatchWriter(final AccumuloStore store) throws TableUtilException {
         return createBatchWriter(store, store.getProperties().getTable());
@@ -182,17 +175,12 @@
     /**
      * Returns the map containing all the information needed to create a new
      * instance of the accumulo gaffer.accumulostore
-     *
-<<<<<<< HEAD
+     * <p>
+     *
      * @param properties the accumulo properties
-     * @return A MapWritable containing all the required information to construct an accumulo gaffer.accumulostore instance
+     * @return A MapWritable containing all the required information to
+     * construct an accumulo gaffer.accumulostore instance
      * @throws TableUtilException if a table could not be found or other table issues
-=======
-     * @param properties
-     * @return A MapWritable containing all the required information to
-     *         construct an accumulo gaffer.accumulostore instance
-     * @throws TableUtilException
->>>>>>> 309ff5f7
      */
     public static MapWritable getStoreConstructorInfo(final AccumuloProperties properties) throws TableUtilException {
         final Connector connection = getConnector(properties.getInstanceName(), properties.getZookeepers(),
@@ -225,7 +213,7 @@
      * @throws TableUtilException failure to create an accumulo connection
      */
     public static Connector getConnector(final String instanceName, final String zookeepers, final String userName,
-            final String password) throws TableUtilException {
+                                         final String password) throws TableUtilException {
         final Instance instance = new ZooKeeperInstance(instanceName, zookeepers);
         try {
             return instance.getConnector(userName, new PasswordToken(password));
@@ -238,16 +226,9 @@
      * Returns the {@link org.apache.accumulo.core.security.Authorizations} of
      * the current user
      *
-<<<<<<< HEAD
      * @param connection the connection to an accumulo instance
      * @return The accumulo Authorisations of the current user specified in the properties file
      * @throws TableUtilException if the table could not be found or other table/security issues
-=======
-     * @param connection
-     * @return The accumulo Authorisations of the current user specified in the
-     *         properties file
-     * @throws TableUtilException
->>>>>>> 309ff5f7
      */
     public static Authorizations getCurrentAuthorizations(final Connector connection) throws TableUtilException {
         try {
@@ -299,19 +280,13 @@
     /**
      * Creates a {@link org.apache.accumulo.core.client.BatchWriter} for the
      * specified table
-     *
-<<<<<<< HEAD
+     * <p>
+     *
      * @param store     the accumulo store
      * @param tableName the table name
-     * @return A new BatchWriter with the settings defined in the gaffer.accumulostore properties
+     * @return A new BatchWriter with the settings defined in the
+     * gaffer.accumulostore properties
      * @throws TableUtilException if the table could not be found or other table issues
-=======
-     * @param store
-     * @param tableName
-     * @return A new BatchWriter with the settings defined in the
-     *         gaffer.accumulostore properties
-     * @throws TableUtilException
->>>>>>> 309ff5f7
      */
 
     private static BatchWriter createBatchWriter(final AccumuloStore store, final String tableName)
@@ -364,7 +339,7 @@
     }
 
     private static Value getValueFromSchemas(final DataSchema dataSchema, final StoreSchema storeSchema,
-            final AccumuloKeyPackage keyPackage) throws TableUtilException {
+                                             final AccumuloKeyPackage keyPackage) throws TableUtilException {
         final MapWritable map = new MapWritable();
         map.put(Constants.DATA_SCHEMA_KEY, new BytesWritable(dataSchema.toJson(false)));
         map.put(Constants.STORE_SCHEMA_KEY, new BytesWritable(storeSchema.toJson(false)));
