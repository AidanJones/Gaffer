--- conflicted
+++ resolved
@@ -16,7 +16,6 @@
 
 package gaffer.accumulostore;
 
-<<<<<<< HEAD
 import static gaffer.store.StoreTrait.AGGREGATION;
 import static gaffer.store.StoreTrait.FILTERING;
 import static gaffer.store.StoreTrait.TRANSFORMATION;
@@ -27,6 +26,7 @@
 import java.util.List;
 import java.util.Map;
 
+import edu.umd.cs.findbugs.annotations.SuppressFBWarnings;
 import org.apache.accumulo.core.client.AccumuloException;
 import org.apache.accumulo.core.client.BatchWriter;
 import org.apache.accumulo.core.client.Connector;
@@ -38,9 +38,6 @@
 import org.slf4j.Logger;
 import org.slf4j.LoggerFactory;
 
-=======
-import edu.umd.cs.findbugs.annotations.SuppressFBWarnings;
->>>>>>> 14293e2f
 import gaffer.accumulostore.key.AccumuloKeyPackage;
 import gaffer.accumulostore.key.exception.AccumuloElementConversionException;
 import gaffer.accumulostore.operation.handler.AddElementsHandler;
@@ -136,8 +133,8 @@
                     getProperties().getZookeepers(),
                     getProperties().getUserName(),
                     getProperties().getPassword()
-            );
-        } catch (TableUtilException e) {
+                    );
+        } catch (final TableUtilException e) {
             throw new StoreException("Failed to create accumulo connection", e);
         }
     }
@@ -193,7 +190,7 @@
     public void addElements(final Iterable<Element> elements) throws StoreException {
         try {
             TableUtils.ensureTableExists(this);
-        } catch (AccumuloException e) {
+        } catch (final AccumuloException e) {
             LOGGER.error(e.getMessage(), e);
         }
         insertGraphElements(elements);
@@ -204,23 +201,23 @@
         final BatchWriter writer;
         try {
             writer = TableUtils.createBatchWriter(this);
-        } catch (TableUtilException e) {
+        } catch (final TableUtilException e) {
             throw new StoreException(e);
         }
         // Loop through elements, convert to mutations, and add to BatchWriter.as
         // The BatchWriter takes care of batching them up, sending them without too high a latency, etc.
-        for (Element element : elements) {
+        for (final Element element : elements) {
             final Pair<Key> keys;
             try {
                 keys = keyPackage.getKeyConverter().getKeysFromElement(element);
-            } catch (AccumuloElementConversionException e) {
+            } catch (final AccumuloElementConversionException e) {
                 LOGGER.error("Failed to create an accumulo gaffer.accumulostore.key from element of type " + element.getGroup() + " when trying to insert elements");
                 continue;
             }
             final Value value;
             try {
                 value = keyPackage.getKeyConverter().getValueFromElement(element);
-            } catch (AccumuloElementConversionException e) {
+            } catch (final AccumuloElementConversionException e) {
                 LOGGER.error("Failed to create an accumulo value from element of type " + element.getGroup() + " when trying to insert elements");
                 continue;
             }
@@ -229,7 +226,7 @@
                     new ColumnVisibility(keys.getFirst().getColumnVisibility()), keys.getFirst().getTimestamp(), value);
             try {
                 writer.addMutation(m);
-            } catch (MutationsRejectedException e) {
+            } catch (final MutationsRejectedException e) {
                 LOGGER.error("Failed to create an accumulo gaffer.accumulostore.key mutation");
                 continue;
             }
@@ -242,17 +239,17 @@
                         new ColumnVisibility(keys.getSecond().getColumnVisibility()),
                         keys.getSecond().getTimestamp(),
                         value
-                );
+                        );
                 try {
                     writer.addMutation(m2);
-                } catch (MutationsRejectedException e) {
+                } catch (final MutationsRejectedException e) {
                     LOGGER.error("Failed to create an accumulo gaffer.accumulostore.key mutation");
                 }
             }
         }
         try {
             writer.close();
-        } catch (MutationsRejectedException e) {
+        } catch (final MutationsRejectedException e) {
             LOGGER.warn("Accumulo batch writer failed to close", e);
         }
     }
@@ -266,6 +263,7 @@
         return keyPackage;
     }
 
+    @Override
     protected void validateSchemas() {
         super.validateSchemas();
         final Map<String, String> positions = this.getStoreSchema().getPositions();
