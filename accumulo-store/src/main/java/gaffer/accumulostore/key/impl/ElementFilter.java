--- conflicted
+++ resolved
@@ -20,10 +20,7 @@
 import gaffer.accumulostore.key.exception.AccumuloElementConversionException;
 import gaffer.accumulostore.key.exception.ElementFilterException;
 import gaffer.accumulostore.utils.Constants;
-<<<<<<< HEAD
-=======
 import gaffer.accumulostore.utils.IteratorOptionsBuilder;
->>>>>>> 68b9fe42
 import gaffer.data.ElementValidator;
 import gaffer.data.element.Element;
 import gaffer.data.elementdefinition.schema.exception.SchemaException;
@@ -61,7 +58,7 @@
 
     @Override
     public void init(final SortedKeyValueIterator<Key, Value> source, final Map<String, String> options,
-            final IteratorEnvironment env) throws IOException {
+                     final IteratorEnvironment env) throws IOException {
         super.init(source, options, env);
         validateOptions(options);
     }
@@ -71,9 +68,7 @@
         if (!super.validateOptions(options)) {
             return false;
         }
-        if (!options.containsKey(Constants.ACCUMULO_ELEMENT_CONVERTER_CLASS)) {
-            throw new IllegalArgumentException("Must specify the " + Constants.ACCUMULO_ELEMENT_CONVERTER_CLASS);
-        }
+
         if (!options.containsKey(Constants.STORE_SCHEMA)) {
             throw new IllegalArgumentException("Must specify the " + Constants.STORE_SCHEMA);
         }
@@ -82,29 +77,13 @@
             throw new IllegalArgumentException("Must specify the " + Constants.ACCUMULO_ELEMENT_CONVERTER_CLASS);
         }
 
-        try {
-<<<<<<< HEAD
-            validator = getElementValidator(options);
-        } catch (UnsupportedEncodingException e) {
-=======
-            validator = new ElementValidator(
-                    View.fromJson(options.get(Constants.VIEW).getBytes(Constants.UTF_8_CHARSET)));
-        } catch (final UnsupportedEncodingException e) {
->>>>>>> 68b9fe42
-            throw new SchemaException("Unable to deserialise view from JSON", e);
-
-        }
+        validator = getElementValidator(options);
 
         final StoreSchema storeSchema;
         try {
             storeSchema = StoreSchema.fromJson(options.get(Constants.STORE_SCHEMA).getBytes(Constants.UTF_8_CHARSET));
-<<<<<<< HEAD
-        } catch (UnsupportedEncodingException e) {
+        } catch (final UnsupportedEncodingException e) {
             throw new SchemaException("Unable to deserialise store schema from JSON", e);
-=======
-        } catch (final UnsupportedEncodingException e) {
-            throw new ElementFilterException(e.getMessage(), e);
->>>>>>> 68b9fe42
         }
 
         try {
@@ -127,11 +106,15 @@
                 .setIteratorDescription("Only returns elements that pass validation against the given view").build();
     }
 
-    protected ElementValidator getElementValidator(final Map<String, String> options) throws UnsupportedEncodingException {
+    protected ElementValidator getElementValidator(final Map<String, String> options) {
         if (!options.containsKey(Constants.VIEW)) {
             throw new IllegalArgumentException("Must specify the " + Constants.VIEW);
         }
 
-        return new ElementValidator(View.fromJson(options.get(Constants.VIEW).getBytes(Constants.UTF_8_CHARSET)));
+        try {
+            return new ElementValidator(View.fromJson(options.get(Constants.VIEW).getBytes(Constants.UTF_8_CHARSET)));
+        } catch (final UnsupportedEncodingException e) {
+            throw new SchemaException("Unable to deserialise view from JSON", e);
+        }
     }
 }