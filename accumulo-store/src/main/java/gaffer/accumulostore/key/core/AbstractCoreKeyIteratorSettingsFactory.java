--- conflicted
+++ resolved
@@ -77,8 +77,5 @@
                 .keyConverter(store.getKeyPackage().getKeyConverter())
                 .build();
     }
-<<<<<<< HEAD
-    
-=======
->>>>>>> 14293e2f
+
 }