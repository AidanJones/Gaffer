/*
 * Copyright 2016 Crown Copyright
 *
 * Licensed under the Apache License, Version 2.0 (the "License");
 * you may not use this file except in compliance with the License.
 * You may obtain a copy of the License at
 *
 *     http://www.apache.org/licenses/LICENSE-2.0
 *
 * Unless required by applicable law or agreed to in writing, software
 * distributed under the License is distributed on an "AS IS" BASIS,
 * WITHOUT WARRANTIES OR CONDITIONS OF ANY KIND, either express or implied.
 * See the License for the specific language governing permissions and
 * limitations under the License.
 */

package gaffer.accumulostore.key.core;

<<<<<<< HEAD
=======
import org.apache.accumulo.core.client.IteratorSetting;
import org.apache.hadoop.util.bloom.BloomFilter;

>>>>>>> 309ff5f7
import gaffer.accumulostore.AccumuloStore;
import gaffer.accumulostore.key.IteratorSettingFactory;
import gaffer.accumulostore.key.core.impl.CoreKeyBloomFilterIterator;
import gaffer.accumulostore.key.core.impl.CoreKeyColumnQualifierVisibilityValueAggregatorIterator;
import gaffer.accumulostore.key.exception.IteratorSettingException;
import gaffer.accumulostore.key.impl.AggregatorIterator;
import gaffer.accumulostore.key.impl.ElementFilter;
import gaffer.accumulostore.utils.Constants;
import gaffer.accumulostore.utils.IteratorSettingBuilder;
import gaffer.data.elementdefinition.view.View;
<<<<<<< HEAD
import org.apache.accumulo.core.client.IteratorSetting;
import org.apache.hadoop.util.bloom.BloomFilter;
=======
>>>>>>> 309ff5f7

public abstract class AbstractCoreKeyIteratorSettingsFactory implements IteratorSettingFactory {
    private static final String ELEMENT_FILTER_CLASS_NAME = ElementFilter.class.getName();

    @Override
    public IteratorSetting getBloomFilterIteratorSetting(final BloomFilter filter) throws IteratorSettingException {
        return new IteratorSettingBuilder(Constants.BLOOM_FILTER_ITERATOR_PRIORITY,
                Constants.BLOOM_FILTER_ITERATOR_NAME, CoreKeyBloomFilterIterator.class).bloomFilter(filter).build();
    }

    @Override
    public IteratorSetting getElementFilterIteratorSetting(final View view, final AccumuloStore store)
            throws IteratorSettingException {
        return new IteratorSettingBuilder(Constants.ELEMENT_FILTER_ITERATOR_PRIORITY,
                Constants.ELEMENT_FILTER_ITERATOR_NAME, ELEMENT_FILTER_CLASS_NAME).storeSchema(store.getStoreSchema())
                        .view(view).keyConverter(store.getKeyPackage().getKeyConverter()).build();
    }

    /**
     * Returns an Iterator that will aggregate values in the accumulo table,
     * this iterator will be applied to the table on creation
     *
<<<<<<< HEAD
     * @param store the accumulo store
     * @return A new {@link IteratorSetting} for an Iterator that will aggregate elements where they have the same key based on the {@link gaffer.data.elementdefinition.schema.DataSchema}
=======
     * @param store
     * @return A new {@link IteratorSetting} for an Iterator that will aggregate
     *         elements where they have the same key based on the
     *         {@link gaffer.data.elementdefinition.schema.DataSchema}
>>>>>>> 309ff5f7
     */
    @Override
    public IteratorSetting getAggregatorIteratorSetting(final AccumuloStore store) throws IteratorSettingException {
        return new IteratorSettingBuilder(Constants.AGGREGATOR_ITERATOR_PRIORITY, Constants.AGGREGATOR_ITERATOR_NAME,
                AggregatorIterator.class).all().dataSchema(store.getDataSchema()).storeSchema(store.getStoreSchema())
                        .keyConverter(store.getKeyPackage().getKeyConverter()).build();
    }

    @Override
    public IteratorSetting getQueryTimeAggregatorIteratorSetting(final AccumuloStore store)
            throws IteratorSettingException {
        return new IteratorSettingBuilder(Constants.QUERY_TIME_AGGREGATOR_PRIORITY,
                Constants.QUERY_TIME_AGGREGATION_ITERATOR_NAME,
                CoreKeyColumnQualifierVisibilityValueAggregatorIterator.class).all().dataSchema(store.getDataSchema())
                        .storeSchema(store.getStoreSchema()).keyConverter(store.getKeyPackage().getKeyConverter())
                        .build();
    }

}<|MERGE_RESOLUTION|>--- conflicted
+++ resolved
@@ -16,12 +16,6 @@
 
 package gaffer.accumulostore.key.core;
 
-<<<<<<< HEAD
-=======
-import org.apache.accumulo.core.client.IteratorSetting;
-import org.apache.hadoop.util.bloom.BloomFilter;
-
->>>>>>> 309ff5f7
 import gaffer.accumulostore.AccumuloStore;
 import gaffer.accumulostore.key.IteratorSettingFactory;
 import gaffer.accumulostore.key.core.impl.CoreKeyBloomFilterIterator;
@@ -32,11 +26,8 @@
 import gaffer.accumulostore.utils.Constants;
 import gaffer.accumulostore.utils.IteratorSettingBuilder;
 import gaffer.data.elementdefinition.view.View;
-<<<<<<< HEAD
 import org.apache.accumulo.core.client.IteratorSetting;
 import org.apache.hadoop.util.bloom.BloomFilter;
-=======
->>>>>>> 309ff5f7
 
 public abstract class AbstractCoreKeyIteratorSettingsFactory implements IteratorSettingFactory {
     private static final String ELEMENT_FILTER_CLASS_NAME = ElementFilter.class.getName();
@@ -52,28 +43,24 @@
             throws IteratorSettingException {
         return new IteratorSettingBuilder(Constants.ELEMENT_FILTER_ITERATOR_PRIORITY,
                 Constants.ELEMENT_FILTER_ITERATOR_NAME, ELEMENT_FILTER_CLASS_NAME).storeSchema(store.getStoreSchema())
-                        .view(view).keyConverter(store.getKeyPackage().getKeyConverter()).build();
+                .view(view).keyConverter(store.getKeyPackage().getKeyConverter()).build();
     }
 
     /**
      * Returns an Iterator that will aggregate values in the accumulo table,
      * this iterator will be applied to the table on creation
+     * <p>
      *
-<<<<<<< HEAD
      * @param store the accumulo store
-     * @return A new {@link IteratorSetting} for an Iterator that will aggregate elements where they have the same key based on the {@link gaffer.data.elementdefinition.schema.DataSchema}
-=======
-     * @param store
      * @return A new {@link IteratorSetting} for an Iterator that will aggregate
-     *         elements where they have the same key based on the
-     *         {@link gaffer.data.elementdefinition.schema.DataSchema}
->>>>>>> 309ff5f7
+     * elements where they have the same key based on the
+     * {@link gaffer.data.elementdefinition.schema.DataSchema}
      */
     @Override
     public IteratorSetting getAggregatorIteratorSetting(final AccumuloStore store) throws IteratorSettingException {
         return new IteratorSettingBuilder(Constants.AGGREGATOR_ITERATOR_PRIORITY, Constants.AGGREGATOR_ITERATOR_NAME,
                 AggregatorIterator.class).all().dataSchema(store.getDataSchema()).storeSchema(store.getStoreSchema())
-                        .keyConverter(store.getKeyPackage().getKeyConverter()).build();
+                .keyConverter(store.getKeyPackage().getKeyConverter()).build();
     }
 
     @Override
@@ -82,8 +69,8 @@
         return new IteratorSettingBuilder(Constants.QUERY_TIME_AGGREGATOR_PRIORITY,
                 Constants.QUERY_TIME_AGGREGATION_ITERATOR_NAME,
                 CoreKeyColumnQualifierVisibilityValueAggregatorIterator.class).all().dataSchema(store.getDataSchema())
-                        .storeSchema(store.getStoreSchema()).keyConverter(store.getKeyPackage().getKeyConverter())
-                        .build();
+                .storeSchema(store.getStoreSchema()).keyConverter(store.getKeyPackage().getKeyConverter())
+                .build();
     }
 
 }