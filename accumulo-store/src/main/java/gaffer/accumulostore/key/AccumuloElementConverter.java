/*
 * Copyright 2016 Crown Copyright
 *
 * Licensed under the Apache License, Version 2.0 (the "License");
 * you may not use this file except in compliance with the License.
 * You may obtain a copy of the License at
 *
 *     http://www.apache.org/licenses/LICENSE-2.0
 *
 * Unless required by applicable law or agreed to in writing, software
 * distributed under the License is distributed on an "AS IS" BASIS,
 * WITHOUT WARRANTIES OR CONDITIONS OF ANY KIND, either express or implied.
 * See the License for the specific language governing permissions and
 * limitations under the License.
 */

package gaffer.accumulostore.key;

import java.util.Map;

import org.apache.accumulo.core.data.Key;
import org.apache.accumulo.core.data.Value;

import gaffer.accumulostore.key.exception.AccumuloElementConversionException;
import gaffer.accumulostore.utils.Pair;
import gaffer.data.element.Edge;
import gaffer.data.element.Element;
import gaffer.data.element.Entity;
import gaffer.data.element.Properties;

/**
 * The Accumulo ElementConverter Interface details the methods necessary to
 * convert Gaffer {@link Element}s to Accumulo {@link Key}s and {@link Value}s
 * Some of these methods may not be required in your client code, but some
 * iterators designed for common use may make use of them.
 */
public interface AccumuloElementConverter {

    /**
     * Converts an {@link Element} {@link Pair} of keys which represent the keys
     * created from the given element. If the given element was an entity only
     * one key will be created and the second item in the pair will be null.
     *
<<<<<<< HEAD
     * @param element the element to be converted
     * @return The gaffer.accumulostore.key(s) that represent the given element.
     * @throws AccumuloElementConversionException If conversion fails
=======
     * @param element
     * @return The key(s) that represent the given element.
     * @throws gaffer.accumulostore.key.exception.
     *             AccumuloElementConversionException If conversion fails
>>>>>>> 309ff5f7
     */
    Pair<Key> getKeysFromElement(final Element element) throws AccumuloElementConversionException;

    /**
     * Converts an {@link gaffer.data.element.Edge} to a pair of
     * {@link org.apache.accumulo.core.data.Key}s.
     *
     * @param edge
     *            The edge to be converted
     * @return The key(s) that represent the given edge
     * @throws AccumuloElementConversionException
     *             If conversion fails
     */
    Pair<Key> getKeysFromEdge(final Edge edge) throws AccumuloElementConversionException;

    /**
     * Converts an {@link gaffer.data.element.Entity} to a
     * {@link org.apache.accumulo.core.data.Key}.
     *
<<<<<<< HEAD
     * @param entity the entity to be converted
     * @return The gaffer.accumulostore.key(s) that represent the given entity
     * @throws AccumuloElementConversionException If conversion fails
=======
     * @param entity
     * @return The key(s) that represent the given entity
     * @throws AccumuloElementConversionException
     *             If conversion fails
>>>>>>> 309ff5f7
     */
    Key getKeyFromEntity(final Entity entity) throws AccumuloElementConversionException;

    /**
     * Converts a set of {@link gaffer.data.element.Properties} to an Accumulo
     * {@link org.apache.accumulo.core.data.Value}.
     *
<<<<<<< HEAD
     * @param properties the properties to use to create a Value
     * @param group      the element group
     * @return A new Accumulo {@link Value} containing the serialised {@link gaffer.data.element.Properties}
     * @throws AccumuloElementConversionException If conversion fails
=======
     * @param properties
     * @param group
     * @return A new Accumulo {@link Value} containing the serialised
     *         {@link gaffer.data.element.Properties}
     * @throws AccumuloElementConversionException
     *             If conversion fails
>>>>>>> 309ff5f7
     */
    Value getValueFromProperties(final Properties properties, final String group)
            throws AccumuloElementConversionException;

    /**
     * Converts the {@link gaffer.data.element.Properties} in an element to an
     * Accumulo {@link Value} where the property has a position within the store
     * schema that indicates it should be stored in the value.
     *
<<<<<<< HEAD
     * @param element the element to be converted
     * @return An Accumulo {@link Value} representing the {@link gaffer.data.element.Properties} that should be stored in the value.
     * @throws AccumuloElementConversionException If conversion fails
=======
     * @param element
     * @return An Accumulo {@link Value} representing the
     *         {@link gaffer.data.element.Properties} that should be stored in
     *         the value.
     * @throws AccumuloElementConversionException
     *             If conversion fails
>>>>>>> 309ff5f7
     */
    Value getValueFromElement(final Element element) throws AccumuloElementConversionException;

    /**
     * Converts an Accumulo {@link org.apache.accumulo.core.data.Value} to a
     * {@link gaffer.data.element.Properties} object.
     *
<<<<<<< HEAD
     * @param group the element group
     * @param value the Value containing the serialised properties
     * @return A set of {@link gaffer.data.element.Properties} that represent the property stored within the {@link Value}
     * @throws AccumuloElementConversionException If conversion fails
=======
     * @param group
     * @param value
     * @return A set of {@link gaffer.data.element.Properties} that represent
     *         the property stored within the {@link Value}
     * @throws AccumuloElementConversionException
     *             If conversion fails
>>>>>>> 309ff5f7
     */
    Properties getPropertiesFromValue(final String group, final Value value) throws AccumuloElementConversionException;

    /**
     * Gets a new {@link Element} from an Accumulo {@link Key}.
     *
<<<<<<< HEAD
     * @param key the Key containing serialised parts of the Element
     * @return A new {@link Element} including a partial set of {@link gaffer.data.element.Properties} that were gaffer.accumulostore in the {@link Key}
     * @throws AccumuloElementConversionException If conversion fails
=======
     * @param key
     * @return A new {@link Element} including a partial set of
     *         {@link gaffer.data.element.Properties} that were
     *         gaffer.accumulostore in the {@link Key}
     * @throws AccumuloElementConversionException
     *             If conversion fails
>>>>>>> 309ff5f7
     */
    Element getElementFromKey(final Key key) throws AccumuloElementConversionException;

    /**
     * Gets a new {@link Element} from an Accumulo {@link Key}.
     *
<<<<<<< HEAD
     * @param key     the Key containing serialised parts of the Element
     * @param options operation options
     * @return A new {@link Element} including a partial set of {@link gaffer.data.element.Properties} that were store in the {@link Key}
     * @throws AccumuloElementConversionException If conversion fails
=======
     * @param key
     * @param options
     * @return A new {@link Element} including a partial set of
     *         {@link gaffer.data.element.Properties} that were store in the
     *         {@link Key}
     * @throws AccumuloElementConversionException
     *             If conversion fails
>>>>>>> 309ff5f7
     */
    Element getElementFromKey(final Key key, final Map<String, String> options)
            throws AccumuloElementConversionException;

    /**
     * Returns an {@link Element} populated with all the properties defined
     * within the {@link Key} and {@link Value}.
     *
<<<<<<< HEAD
     * @param key   the accumulo Key containing serialised parts of the Element
     * @param value the accumulo Value containing serialised properties of the Element
     * @return Returns an {@link Element} populated with all the properties defined within the {@link Key}
     * and {@link Value}
     * @throws AccumuloElementConversionException If conversion fails
=======
     * @param key
     * @param value
     * @return Returns an {@link Element} populated with all the properties
     *         defined within the {@link Key} and {@link Value}
     * @throws AccumuloElementConversionException
     *             If conversion fails
>>>>>>> 309ff5f7
     */
    Element getFullElement(final Key key, final Value value) throws AccumuloElementConversionException;

    /**
     * Returns an {@link Element} populated with all the properties defined
     * within the {@link Key} and {@link Value}.
     *
<<<<<<< HEAD
     * @param key     the accumulo Key containing serialised parts of the Element
     * @param value   the accumulo Value containing serialised properties of the Element
     * @param options operation options
     * @return Returns an {@link Element} populated with all the properties defined within the {@link Key}
     * and {@link Value}
     * @throws AccumuloElementConversionException If conversion fails
=======
     * @param key
     * @param value
     * @param options
     * @return Returns an {@link Element} populated with all the properties
     *         defined within the {@link Key} and {@link Value}
     * @throws AccumuloElementConversionException
     *             If conversion fails
>>>>>>> 309ff5f7
     */
    Element getFullElement(final Key key, final Value value, final Map<String, String> options)
            throws AccumuloElementConversionException;

    /**
     * Helper Used to create Bloom Filters, method Serialises a given object
     * (from an {@link gaffer.operation.data.EntitySeed} ) with the Identifier
     * Serialiser defined in the Store Schema.
     *
     * @param vertex the vertex identifier to serialise
     * @return A byte array representing the given object
     * @throws AccumuloElementConversionException
     *             If conversion fails
     */
    byte[] serialiseVertexForBloomKey(final Object vertex) throws AccumuloElementConversionException;

    /**
     * Creates a byte array representing a set of
     * {@link gaffer.data.element.Properties} that are to be stored in the
     * column qualifier.
     *
<<<<<<< HEAD
     * @param group      the element group
     * @param properties the element properties
     * @return A byte array representing the provided {@link gaffer.data.element.Properties} that are marked as to be stored in the provided
     * position in the {@link gaffer.accumulostore} schema.
     * @throws AccumuloElementConversionException If conversion fails
=======
     * @param group
     * @param properties
     * @return A byte array representing the provided
     *         {@link gaffer.data.element.Properties} that are marked as to be
     *         stored in the provided position in the
     *         {@link gaffer.accumulostore} schema.
     * @throws AccumuloElementConversionException
     *             If conversion fails
>>>>>>> 309ff5f7
     */
    byte[] buildColumnQualifier(final String group, final Properties properties)
            throws AccumuloElementConversionException;

    /**
     * Returns a set of {@link gaffer.data.element.Properties} that are stored
     * in the part of the key that is provided.
     *
<<<<<<< HEAD
     * @param group           the element group
     * @param columnQualifier the element column qualifier properties serialised into bytes
     * @return The Properties stored within the part of the {@link Key} specified e.g Column Qualifier
     * @throws AccumuloElementConversionException If conversion fails
=======
     * @param group
     * @param columnQualifier
     * @return The Properties stored within the part of the {@link Key}
     *         specified e.g Column Qualifier
     * @throws AccumuloElementConversionException
     *             If conversion fails
>>>>>>> 309ff5f7
     */
    Properties getPropertiesFromColumnQualifier(final String group, final byte[] columnQualifier)
            throws AccumuloElementConversionException;

    /**
     * Creates a byte array representing the group.
     *
     * @param group the element group
     * @return A byte array representing the group
     * @throws AccumuloElementConversionException
     *             If conversion fails
     */
    byte[] buildColumnFamily(final String group) throws AccumuloElementConversionException;

    /**
     * Returns the element class from the given bytes.
     *
     * @param columnFamily the column family bytes
     * @return The element class
     * @throws AccumuloElementConversionException
     *             If conversion fails
     */
    String getGroupFromColumnFamily(final byte[] columnFamily) throws AccumuloElementConversionException;

    /**
     * Creates a byte array representing a set of
     * {@link gaffer.data.element.Properties} that are to be stored in the
     * column visibility.
     *
<<<<<<< HEAD
     * @param group      the element group
     * @param properties the element properties
     * @return A byte array representing the provided {@link gaffer.data.element.Properties} that are marked as to be stored in the provided
     * position in the gaffer.accumulostore schema.
     * @throws AccumuloElementConversionException If conversion fails
=======
     * @param group
     * @param properties
     * @return A byte array representing the provided
     *         {@link gaffer.data.element.Properties} that are marked as to be
     *         stored in the provided position in the gaffer.accumulostore
     *         schema.
     * @throws AccumuloElementConversionException
     *             If conversion fails
>>>>>>> 309ff5f7
     */
    byte[] buildColumnVisibility(final String group, final Properties properties)
            throws AccumuloElementConversionException;

    /**
     * Returns a set of {@link gaffer.data.element.Properties} that are stored
     * in the part of the key that is provided.
     *
<<<<<<< HEAD
     * @param group            the element group
     * @param columnVisibility the element visibility property serialised into bytes
     * @return The Properties stored within the part of the {@link Key} specified e.g Column Qualifier
     * @throws AccumuloElementConversionException If conversion fails
=======
     * @param group
     * @param columnVisibility
     * @return The Properties stored within the part of the {@link Key}
     *         specified e.g Column Qualifier
     * @throws AccumuloElementConversionException
     *             If conversion fails
>>>>>>> 309ff5f7
     */
    Properties getPropertiesFromColumnVisibility(String group, byte[] columnVisibility)
            throws AccumuloElementConversionException;
}<|MERGE_RESOLUTION|>--- conflicted
+++ resolved
@@ -16,17 +16,15 @@
 
 package gaffer.accumulostore.key;
 
-import java.util.Map;
-
-import org.apache.accumulo.core.data.Key;
-import org.apache.accumulo.core.data.Value;
-
 import gaffer.accumulostore.key.exception.AccumuloElementConversionException;
 import gaffer.accumulostore.utils.Pair;
 import gaffer.data.element.Edge;
 import gaffer.data.element.Element;
 import gaffer.data.element.Entity;
 import gaffer.data.element.Properties;
+import org.apache.accumulo.core.data.Key;
+import org.apache.accumulo.core.data.Value;
+import java.util.Map;
 
 /**
  * The Accumulo ElementConverter Interface details the methods necessary to
@@ -41,16 +39,9 @@
      * created from the given element. If the given element was an entity only
      * one key will be created and the second item in the pair will be null.
      *
-<<<<<<< HEAD
      * @param element the element to be converted
      * @return The gaffer.accumulostore.key(s) that represent the given element.
      * @throws AccumuloElementConversionException If conversion fails
-=======
-     * @param element
-     * @return The key(s) that represent the given element.
-     * @throws gaffer.accumulostore.key.exception.
-     *             AccumuloElementConversionException If conversion fails
->>>>>>> 309ff5f7
      */
     Pair<Key> getKeysFromElement(final Element element) throws AccumuloElementConversionException;
 
@@ -58,11 +49,9 @@
      * Converts an {@link gaffer.data.element.Edge} to a pair of
      * {@link org.apache.accumulo.core.data.Key}s.
      *
-     * @param edge
-     *            The edge to be converted
+     * @param edge The edge to be converted
      * @return The key(s) that represent the given edge
-     * @throws AccumuloElementConversionException
-     *             If conversion fails
+     * @throws AccumuloElementConversionException If conversion fails
      */
     Pair<Key> getKeysFromEdge(final Edge edge) throws AccumuloElementConversionException;
 
@@ -70,16 +59,9 @@
      * Converts an {@link gaffer.data.element.Entity} to a
      * {@link org.apache.accumulo.core.data.Key}.
      *
-<<<<<<< HEAD
      * @param entity the entity to be converted
-     * @return The gaffer.accumulostore.key(s) that represent the given entity
-     * @throws AccumuloElementConversionException If conversion fails
-=======
-     * @param entity
      * @return The key(s) that represent the given entity
-     * @throws AccumuloElementConversionException
-     *             If conversion fails
->>>>>>> 309ff5f7
+     * @throws AccumuloElementConversionException If conversion fails
      */
     Key getKeyFromEntity(final Entity entity) throws AccumuloElementConversionException;
 
@@ -87,19 +69,10 @@
      * Converts a set of {@link gaffer.data.element.Properties} to an Accumulo
      * {@link org.apache.accumulo.core.data.Value}.
      *
-<<<<<<< HEAD
      * @param properties the properties to use to create a Value
      * @param group      the element group
      * @return A new Accumulo {@link Value} containing the serialised {@link gaffer.data.element.Properties}
      * @throws AccumuloElementConversionException If conversion fails
-=======
-     * @param properties
-     * @param group
-     * @return A new Accumulo {@link Value} containing the serialised
-     *         {@link gaffer.data.element.Properties}
-     * @throws AccumuloElementConversionException
-     *             If conversion fails
->>>>>>> 309ff5f7
      */
     Value getValueFromProperties(final Properties properties, final String group)
             throws AccumuloElementConversionException;
@@ -109,18 +82,10 @@
      * Accumulo {@link Value} where the property has a position within the store
      * schema that indicates it should be stored in the value.
      *
-<<<<<<< HEAD
      * @param element the element to be converted
-     * @return An Accumulo {@link Value} representing the {@link gaffer.data.element.Properties} that should be stored in the value.
-     * @throws AccumuloElementConversionException If conversion fails
-=======
-     * @param element
      * @return An Accumulo {@link Value} representing the
-     *         {@link gaffer.data.element.Properties} that should be stored in
-     *         the value.
-     * @throws AccumuloElementConversionException
-     *             If conversion fails
->>>>>>> 309ff5f7
+     * {@link gaffer.data.element.Properties} that should be stored in the value.
+     * @throws AccumuloElementConversionException If conversion fails
      */
     Value getValueFromElement(final Element element) throws AccumuloElementConversionException;
 
@@ -128,57 +93,32 @@
      * Converts an Accumulo {@link org.apache.accumulo.core.data.Value} to a
      * {@link gaffer.data.element.Properties} object.
      *
-<<<<<<< HEAD
      * @param group the element group
      * @param value the Value containing the serialised properties
-     * @return A set of {@link gaffer.data.element.Properties} that represent the property stored within the {@link Value}
-     * @throws AccumuloElementConversionException If conversion fails
-=======
-     * @param group
-     * @param value
      * @return A set of {@link gaffer.data.element.Properties} that represent
-     *         the property stored within the {@link Value}
-     * @throws AccumuloElementConversionException
-     *             If conversion fails
->>>>>>> 309ff5f7
+     * the property stored within the {@link Value}
+     * @throws AccumuloElementConversionException If conversion fails
      */
     Properties getPropertiesFromValue(final String group, final Value value) throws AccumuloElementConversionException;
 
     /**
      * Gets a new {@link Element} from an Accumulo {@link Key}.
      *
-<<<<<<< HEAD
      * @param key the Key containing serialised parts of the Element
-     * @return A new {@link Element} including a partial set of {@link gaffer.data.element.Properties} that were gaffer.accumulostore in the {@link Key}
-     * @throws AccumuloElementConversionException If conversion fails
-=======
-     * @param key
      * @return A new {@link Element} including a partial set of
-     *         {@link gaffer.data.element.Properties} that were
-     *         gaffer.accumulostore in the {@link Key}
-     * @throws AccumuloElementConversionException
-     *             If conversion fails
->>>>>>> 309ff5f7
+     * {@link gaffer.data.element.Properties} that were gaffer.accumulostore in the {@link Key}
+     * @throws AccumuloElementConversionException If conversion fails
      */
     Element getElementFromKey(final Key key) throws AccumuloElementConversionException;
 
     /**
      * Gets a new {@link Element} from an Accumulo {@link Key}.
      *
-<<<<<<< HEAD
      * @param key     the Key containing serialised parts of the Element
      * @param options operation options
-     * @return A new {@link Element} including a partial set of {@link gaffer.data.element.Properties} that were store in the {@link Key}
-     * @throws AccumuloElementConversionException If conversion fails
-=======
-     * @param key
-     * @param options
      * @return A new {@link Element} including a partial set of
-     *         {@link gaffer.data.element.Properties} that were store in the
-     *         {@link Key}
-     * @throws AccumuloElementConversionException
-     *             If conversion fails
->>>>>>> 309ff5f7
+     * {@link gaffer.data.element.Properties} that were store in the {@link Key}
+     * @throws AccumuloElementConversionException If conversion fails
      */
     Element getElementFromKey(final Key key, final Map<String, String> options)
             throws AccumuloElementConversionException;
@@ -187,20 +127,11 @@
      * Returns an {@link Element} populated with all the properties defined
      * within the {@link Key} and {@link Value}.
      *
-<<<<<<< HEAD
      * @param key   the accumulo Key containing serialised parts of the Element
      * @param value the accumulo Value containing serialised properties of the Element
-     * @return Returns an {@link Element} populated with all the properties defined within the {@link Key}
-     * and {@link Value}
-     * @throws AccumuloElementConversionException If conversion fails
-=======
-     * @param key
-     * @param value
      * @return Returns an {@link Element} populated with all the properties
-     *         defined within the {@link Key} and {@link Value}
-     * @throws AccumuloElementConversionException
-     *             If conversion fails
->>>>>>> 309ff5f7
+     * defined within the {@link Key} and {@link Value}
+     * @throws AccumuloElementConversionException If conversion fails
      */
     Element getFullElement(final Key key, final Value value) throws AccumuloElementConversionException;
 
@@ -208,22 +139,12 @@
      * Returns an {@link Element} populated with all the properties defined
      * within the {@link Key} and {@link Value}.
      *
-<<<<<<< HEAD
      * @param key     the accumulo Key containing serialised parts of the Element
      * @param value   the accumulo Value containing serialised properties of the Element
      * @param options operation options
      * @return Returns an {@link Element} populated with all the properties defined within the {@link Key}
      * and {@link Value}
      * @throws AccumuloElementConversionException If conversion fails
-=======
-     * @param key
-     * @param value
-     * @param options
-     * @return Returns an {@link Element} populated with all the properties
-     *         defined within the {@link Key} and {@link Value}
-     * @throws AccumuloElementConversionException
-     *             If conversion fails
->>>>>>> 309ff5f7
      */
     Element getFullElement(final Key key, final Value value, final Map<String, String> options)
             throws AccumuloElementConversionException;
@@ -235,8 +156,7 @@
      *
      * @param vertex the vertex identifier to serialise
      * @return A byte array representing the given object
-     * @throws AccumuloElementConversionException
-     *             If conversion fails
+     * @throws AccumuloElementConversionException If conversion fails
      */
     byte[] serialiseVertexForBloomKey(final Object vertex) throws AccumuloElementConversionException;
 
@@ -245,22 +165,11 @@
      * {@link gaffer.data.element.Properties} that are to be stored in the
      * column qualifier.
      *
-<<<<<<< HEAD
      * @param group      the element group
      * @param properties the element properties
      * @return A byte array representing the provided {@link gaffer.data.element.Properties} that are marked as to be stored in the provided
      * position in the {@link gaffer.accumulostore} schema.
      * @throws AccumuloElementConversionException If conversion fails
-=======
-     * @param group
-     * @param properties
-     * @return A byte array representing the provided
-     *         {@link gaffer.data.element.Properties} that are marked as to be
-     *         stored in the provided position in the
-     *         {@link gaffer.accumulostore} schema.
-     * @throws AccumuloElementConversionException
-     *             If conversion fails
->>>>>>> 309ff5f7
      */
     byte[] buildColumnQualifier(final String group, final Properties properties)
             throws AccumuloElementConversionException;
@@ -269,19 +178,10 @@
      * Returns a set of {@link gaffer.data.element.Properties} that are stored
      * in the part of the key that is provided.
      *
-<<<<<<< HEAD
      * @param group           the element group
      * @param columnQualifier the element column qualifier properties serialised into bytes
      * @return The Properties stored within the part of the {@link Key} specified e.g Column Qualifier
      * @throws AccumuloElementConversionException If conversion fails
-=======
-     * @param group
-     * @param columnQualifier
-     * @return The Properties stored within the part of the {@link Key}
-     *         specified e.g Column Qualifier
-     * @throws AccumuloElementConversionException
-     *             If conversion fails
->>>>>>> 309ff5f7
      */
     Properties getPropertiesFromColumnQualifier(final String group, final byte[] columnQualifier)
             throws AccumuloElementConversionException;
@@ -291,8 +191,7 @@
      *
      * @param group the element group
      * @return A byte array representing the group
-     * @throws AccumuloElementConversionException
-     *             If conversion fails
+     * @throws AccumuloElementConversionException If conversion fails
      */
     byte[] buildColumnFamily(final String group) throws AccumuloElementConversionException;
 
@@ -301,8 +200,7 @@
      *
      * @param columnFamily the column family bytes
      * @return The element class
-     * @throws AccumuloElementConversionException
-     *             If conversion fails
+     * @throws AccumuloElementConversionException If conversion fails
      */
     String getGroupFromColumnFamily(final byte[] columnFamily) throws AccumuloElementConversionException;
 
@@ -311,22 +209,11 @@
      * {@link gaffer.data.element.Properties} that are to be stored in the
      * column visibility.
      *
-<<<<<<< HEAD
      * @param group      the element group
      * @param properties the element properties
      * @return A byte array representing the provided {@link gaffer.data.element.Properties} that are marked as to be stored in the provided
      * position in the gaffer.accumulostore schema.
      * @throws AccumuloElementConversionException If conversion fails
-=======
-     * @param group
-     * @param properties
-     * @return A byte array representing the provided
-     *         {@link gaffer.data.element.Properties} that are marked as to be
-     *         stored in the provided position in the gaffer.accumulostore
-     *         schema.
-     * @throws AccumuloElementConversionException
-     *             If conversion fails
->>>>>>> 309ff5f7
      */
     byte[] buildColumnVisibility(final String group, final Properties properties)
             throws AccumuloElementConversionException;
@@ -335,19 +222,10 @@
      * Returns a set of {@link gaffer.data.element.Properties} that are stored
      * in the part of the key that is provided.
      *
-<<<<<<< HEAD
      * @param group            the element group
      * @param columnVisibility the element visibility property serialised into bytes
      * @return The Properties stored within the part of the {@link Key} specified e.g Column Qualifier
      * @throws AccumuloElementConversionException If conversion fails
-=======
-     * @param group
-     * @param columnVisibility
-     * @return The Properties stored within the part of the {@link Key}
-     *         specified e.g Column Qualifier
-     * @throws AccumuloElementConversionException
-     *             If conversion fails
->>>>>>> 309ff5f7
      */
     Properties getPropertiesFromColumnVisibility(String group, byte[] columnVisibility)
             throws AccumuloElementConversionException;
