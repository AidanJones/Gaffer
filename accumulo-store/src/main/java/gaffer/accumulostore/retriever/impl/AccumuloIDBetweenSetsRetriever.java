/*
 * Copyright 2016 Crown Copyright
 *
 * Licensed under the Apache License, Version 2.0 (the "License");
 * you may not use this file except in compliance with the License.
 * You may obtain a copy of the License at
 *
 *     http://www.apache.org/licenses/LICENSE-2.0
 *
 * Unless required by applicable law or agreed to in writing, software
 * distributed under the License is distributed on an "AS IS" BASIS,
 * WITHOUT WARRANTIES OR CONDITIONS OF ANY KIND, either express or implied.
 * See the License for the specific language governing permissions and
 * limitations under the License.
 */

package gaffer.accumulostore.retriever.impl;

import java.util.Set;

import org.apache.accumulo.core.client.IteratorSetting;
import org.apache.hadoop.util.bloom.BloomFilter;

import gaffer.accumulostore.AccumuloStore;
import gaffer.accumulostore.operation.AbstractAccumuloTwoSetSeededOperation;
import gaffer.accumulostore.retriever.AccumuloSetRetriever;
import gaffer.accumulostore.retriever.RetrieverException;
import gaffer.accumulostore.utils.BloomFilterUtils;
import gaffer.operation.data.EntitySeed;
import gaffer.store.StoreException;

/**
 * Given two sets of {@link gaffer.operation.data.EntitySeed}s, called A and B,
 * this retrieves all {@link gaffer.data.element.Edge}s where one end is in set
 * A and the other is in set B and also returns
 * {@link gaffer.data.element.Entity}s for
 * {@link gaffer.operation.data.EntitySeed}s in set A.
 *
 * This is done by querying for set A, and uses a
 * {@link org.apache.hadoop.util.bloom.BloomFilter}s in a filtering iterator to
 * identify edges that are likely to be between a member of set A and a member
 * of set B. Only these edges are returned to the client, and this reduces the
 * amount of data sent to the client.
 *
 * This operates in two modes. In the first mode the seeds from both sets A and
 * B are loaded into memory (client-side). The seeds from set B are loaded into
 * a {@link org.apache.hadoop.util.bloom.BloomFilter}. This is passed to the
 * iterators to filter out all edges for which the non-query end is definitely
 * not in set B. A secondary check is done within this class to check that the
 * edge is definitely between elements of the set (this defeats any false
 * positives, i.e. edges that passed the
 * {@link org.apache.hadoop.util.bloom.BloomFilter} check in the iterators).
 * This secondary check uses the in memory set of seeds (and hence there are
 * guaranteed to be no false positives returned to the user).
 *
 * In the second mode, where there are too many seeds to be loaded into memory,
 * the seeds in set A are queried for in batches. The seeds in set B are loaded
 * into two {@link org.apache.hadoop.util.bloom.BloomFilter}s. The first of
 * these is relatively small and is passed to the filtering iterator to filter
 * out edges that are definitely not to set B. The second, larger,
 * {@link org.apache.hadoop.util.bloom.BloomFilter} is used client-side to
 * further reduce the chances of false positives making it to the user.
 */
public class AccumuloIDBetweenSetsRetriever extends AccumuloSetRetriever {
    private Iterable<EntitySeed> seedSetA;
    private Iterable<EntitySeed> seedSetB;

    public AccumuloIDBetweenSetsRetriever(final AccumuloStore store,
            final AbstractAccumuloTwoSetSeededOperation<EntitySeed, ?> operation,
            final IteratorSetting... iteratorSettings) throws StoreException {
        this(store, operation, false, iteratorSettings);
    }

    public AccumuloIDBetweenSetsRetriever(final AccumuloStore store,
            final AbstractAccumuloTwoSetSeededOperation<EntitySeed, ?> operation, final boolean readEntriesIntoMemory,
            final IteratorSetting... iteratorSettings) throws StoreException {
        super(store, operation, readEntriesIntoMemory, iteratorSettings);
        setSeeds(operation.getSeeds(), operation.getSeedsB());
    }

    private void setSeeds(final Iterable<EntitySeed> setA, final Iterable<EntitySeed> setB) {
        this.seedSetA = setA;
        this.seedSetB = setB;
    }

    @Override
    protected boolean hasSeeds() {
        return seedSetA.iterator().hasNext() && seedSetB.iterator().hasNext();
    }

    @Override
    protected ElementIteratorReadIntoMemory createElementIteratorReadIntoMemory() throws RetrieverException {
        return new ElementIteratorReadIntoMemory();
    }

    @Override
    protected ElementIteratorFromBatches createElementIteratorFromBatches() throws RetrieverException {
        return new ElementIteratorFromBatches();
    }

    private class ElementIteratorReadIntoMemory extends AbstractElementIteratorReadIntoMemory {
        private final Set<Object> verticesA;
        private final Set<Object> verticesB;

        ElementIteratorReadIntoMemory() throws RetrieverException {
            verticesA = extractVertices(seedSetA);
            verticesB = extractVertices(seedSetB);

            // Create Bloom filter, read through set of entities B and add them
            // to Bloom filter
            final BloomFilter filter = BloomFilterUtils.getBloomFilter(store.getProperties().getFalsePositiveRate(),
                    verticesB.size(), store.getProperties().getMaxBloomFilterToPassToAnIterator());
            addToBloomFilter(verticesB, filter);
            addToBloomFilter(verticesA, filter);
            initialise(filter);
        }

        /**
<<<<<<< HEAD
         * @param source      the element source identifier
         * @param destination the element destination identifier
         * @return True if the source and destination contained in the provided seed sets
=======
         * @param source
         * @param destination
         * @return True if the source and destination contained in the provided
         *         seed sets
>>>>>>> 309ff5f7
         */
        @Override
        protected boolean checkIfBothEndsInSet(final Object source, final Object destination) {
            return verticesA.contains(source) && verticesB.contains(destination)
                    || verticesB.contains(source) && verticesA.contains(destination);
        }
    }

    private class ElementIteratorFromBatches extends AbstractElementIteratorFromBatches {
        ElementIteratorFromBatches() throws RetrieverException {
            addToBloomFilter(seedSetB, filter, clientSideFilter);
            addToBloomFilter(seedSetA, filter, clientSideFilter);
            idsAIterator = seedSetA.iterator();
            updateScanner();
        }

        @Override
        protected void updateBloomFilterIfRequired(final EntitySeed seed) throws RetrieverException {
            // no action required.
        }
    }
}<|MERGE_RESOLUTION|>--- conflicted
+++ resolved
@@ -16,11 +16,6 @@
 
 package gaffer.accumulostore.retriever.impl;
 
-import java.util.Set;
-
-import org.apache.accumulo.core.client.IteratorSetting;
-import org.apache.hadoop.util.bloom.BloomFilter;
-
 import gaffer.accumulostore.AccumuloStore;
 import gaffer.accumulostore.operation.AbstractAccumuloTwoSetSeededOperation;
 import gaffer.accumulostore.retriever.AccumuloSetRetriever;
@@ -28,6 +23,9 @@
 import gaffer.accumulostore.utils.BloomFilterUtils;
 import gaffer.operation.data.EntitySeed;
 import gaffer.store.StoreException;
+import org.apache.accumulo.core.client.IteratorSetting;
+import org.apache.hadoop.util.bloom.BloomFilter;
+import java.util.Set;
 
 /**
  * Given two sets of {@link gaffer.operation.data.EntitySeed}s, called A and B,
@@ -35,13 +33,13 @@
  * A and the other is in set B and also returns
  * {@link gaffer.data.element.Entity}s for
  * {@link gaffer.operation.data.EntitySeed}s in set A.
- *
+ * <p>
  * This is done by querying for set A, and uses a
  * {@link org.apache.hadoop.util.bloom.BloomFilter}s in a filtering iterator to
  * identify edges that are likely to be between a member of set A and a member
  * of set B. Only these edges are returned to the client, and this reduces the
  * amount of data sent to the client.
- *
+ * <p>
  * This operates in two modes. In the first mode the seeds from both sets A and
  * B are loaded into memory (client-side). The seeds from set B are loaded into
  * a {@link org.apache.hadoop.util.bloom.BloomFilter}. This is passed to the
@@ -52,7 +50,7 @@
  * {@link org.apache.hadoop.util.bloom.BloomFilter} check in the iterators).
  * This secondary check uses the in memory set of seeds (and hence there are
  * guaranteed to be no false positives returned to the user).
- *
+ * <p>
  * In the second mode, where there are too many seeds to be loaded into memory,
  * the seeds in set A are queried for in batches. The seeds in set B are loaded
  * into two {@link org.apache.hadoop.util.bloom.BloomFilter}s. The first of
@@ -66,14 +64,14 @@
     private Iterable<EntitySeed> seedSetB;
 
     public AccumuloIDBetweenSetsRetriever(final AccumuloStore store,
-            final AbstractAccumuloTwoSetSeededOperation<EntitySeed, ?> operation,
-            final IteratorSetting... iteratorSettings) throws StoreException {
+                                          final AbstractAccumuloTwoSetSeededOperation<EntitySeed, ?> operation,
+                                          final IteratorSetting... iteratorSettings) throws StoreException {
         this(store, operation, false, iteratorSettings);
     }
 
     public AccumuloIDBetweenSetsRetriever(final AccumuloStore store,
-            final AbstractAccumuloTwoSetSeededOperation<EntitySeed, ?> operation, final boolean readEntriesIntoMemory,
-            final IteratorSetting... iteratorSettings) throws StoreException {
+                                          final AbstractAccumuloTwoSetSeededOperation<EntitySeed, ?> operation, final boolean readEntriesIntoMemory,
+                                          final IteratorSetting... iteratorSettings) throws StoreException {
         super(store, operation, readEntriesIntoMemory, iteratorSettings);
         setSeeds(operation.getSeeds(), operation.getSeedsB());
     }
@@ -116,16 +114,9 @@
         }
 
         /**
-<<<<<<< HEAD
          * @param source      the element source identifier
          * @param destination the element destination identifier
          * @return True if the source and destination contained in the provided seed sets
-=======
-         * @param source
-         * @param destination
-         * @return True if the source and destination contained in the provided
-         *         seed sets
->>>>>>> 309ff5f7
          */
         @Override
         protected boolean checkIfBothEndsInSet(final Object source, final Object destination) {
