/*
 * Copyright 2016 Crown Copyright
 *
 * Licensed under the Apache License, Version 2.0 (the "License");
 * you may not use this file except in compliance with the License.
 * You may obtain a copy of the License at
 *
 * 	http://www.apache.org/licenses/LICENSE-2.0
 *
 * Unless required by applicable law or agreed to in writing, software
 * distributed under the License is distributed on an "AS IS" BASIS,
 * WITHOUT WARRANTIES OR CONDITIONS OF ANY KIND, either express or implied.
 * See the License for the specific language governing permissions and
 * limitations under the License.
 */

package gaffer.accumulostore.operation.handler;

import static org.junit.Assert.assertEquals;
import static org.junit.Assert.fail;

import com.google.common.collect.Iterables;
import gaffer.accumulostore.AccumuloStore;
import gaffer.accumulostore.MockAccumuloStoreForTest;
import gaffer.accumulostore.key.core.impl.byteEntity.ByteEntityKeyPackage;
import gaffer.accumulostore.key.core.impl.classic.ClassicKeyPackage;
import gaffer.accumulostore.operation.impl.GetElementsInRanges;
import gaffer.accumulostore.utils.AccumuloPropertyNames;
import gaffer.accumulostore.utils.Pair;
import gaffer.commonutil.TestGroups;
import gaffer.data.element.Edge;
import gaffer.data.element.Element;
import gaffer.data.elementdefinition.view.View;
import gaffer.operation.GetOperation.IncludeEdgeType;
import gaffer.operation.GetOperation.IncludeIncomingOutgoingType;
import gaffer.operation.OperationException;
import gaffer.operation.data.ElementSeed;
import gaffer.operation.data.EntitySeed;
import gaffer.operation.impl.add.AddElements;
import gaffer.store.StoreException;
<<<<<<< HEAD
import org.junit.After;
import org.junit.Before;
=======
import gaffer.user.User;
import org.junit.AfterClass;
import org.junit.BeforeClass;
>>>>>>> e65b146c
import org.junit.Test;
import java.io.IOException;
import java.util.ArrayList;
import java.util.HashSet;
import java.util.List;
import java.util.Set;

public class GetElementsinRangesHandlerTest {

    private View defaultView;
    private AccumuloStore byteEntityStore;
    private AccumuloStore gaffer1KeyStore;

    @Before
    public void setup() throws StoreException, IOException {
        byteEntityStore = new MockAccumuloStoreForTest(ByteEntityKeyPackage.class);
        gaffer1KeyStore = new MockAccumuloStoreForTest(ClassicKeyPackage.class);
        defaultView = new View.Builder().edge(TestGroups.EDGE).entity(TestGroups.ENTITY).build();
        setupGraph(byteEntityStore, 1000);
        setupGraph(gaffer1KeyStore, 1000);
    }

    @After
    public void tearDown() {
        byteEntityStore = null;
        gaffer1KeyStore = null;
        defaultView = null;
    }

    @Test
    public void testNoSummarisationByteEntityStore() throws OperationException {
        shouldReturnElementsNoSummarisation(byteEntityStore);
    }

    @Test
    public void testNoSummarisationGaffer1Store() throws OperationException {
        shouldReturnElementsNoSummarisation(gaffer1KeyStore);
    }

    private void shouldReturnElementsNoSummarisation(final AccumuloStore store) throws OperationException {
        // Create set to query for
        Set<Pair<ElementSeed>> simpleEntityRanges = new HashSet<>();
        final User user = new User();

        //get Everything between 0 and 1 (Note we are using strings and string serialisers, with this ordering 0999 is before 1)
        simpleEntityRanges.add(new Pair<ElementSeed>(new EntitySeed("0"), new EntitySeed("1")));
        GetElementsInRanges<Pair<ElementSeed>, Element> operation = new GetElementsInRanges<>(defaultView, simpleEntityRanges);

        GetElementsInRangesHandler handler = new GetElementsInRangesHandler();
<<<<<<< HEAD
        Iterable<Element> elementsInRanges = handler.doOperation(operation, store);
        final int elementsInRangesCount = Iterables.size(elementsInRanges);
=======
        Iterable<Element> elements = handler.doOperation(operation, user, store);
        int count = 0;
        for (@SuppressWarnings("unused") Element elm : elements) {
            count++;
        }
>>>>>>> e65b146c
        //Each Edge was put in 3 times with different col qualifiers, without summarisation we expect this number
        assertEquals(1000 * 3, elementsInRangesCount);

        simpleEntityRanges.clear();
        //This should get everything between 0 and 0799 (again being string ordering 0800 is more than 08)
        simpleEntityRanges.add(new Pair<ElementSeed>(new EntitySeed("0"), new EntitySeed("08")));
<<<<<<< HEAD
        final Iterable<Element> elements = handler.doOperation(operation, store);
        final int count = Iterables.size(elements);
=======
        elements = handler.doOperation(operation, user, store);
        count = 0;
        for (@SuppressWarnings("unused") Element elm : elements) {
            count++;
        }
>>>>>>> e65b146c
        //Each Edge was put in 3 times with different col qualifiers, without summarisation we expect this number
        assertEquals(800 * 3, count);

    }

    @Test
    public void shouldSummariseByteEntityStore() throws OperationException {
        shouldSummarise(byteEntityStore);
    }

    @Test
    public void shouldSummariseGaffer2Store() throws OperationException {
        shouldSummarise(gaffer1KeyStore);
    }

    private void shouldSummarise(final AccumuloStore store) throws OperationException {
        // Create set to query for
<<<<<<< HEAD
        final Set<Pair<ElementSeed>> simpleEntityRanges = new HashSet<>();
=======
        Set<Pair<ElementSeed>> simpleEntityRanges = new HashSet<>();
        final User user = new User();
>>>>>>> e65b146c

        //get Everything between 0 and 1 (Note we are using strings and string serialisers, with this ordering 0999 is before 1)
        simpleEntityRanges.add(new Pair<ElementSeed>(new EntitySeed("0"), new EntitySeed("1")));
        final GetElementsInRanges<Pair<ElementSeed>, Element> operation = new GetElementsInRanges<>(defaultView, simpleEntityRanges);
        operation.setSummarise(true);
<<<<<<< HEAD
        final GetElementsInRangesHandler handler = new GetElementsInRangesHandler();
        final Iterable<Element> elementsInRange = handler.doOperation(operation, store);
=======
        GetElementsInRangesHandler handler = new GetElementsInRangesHandler();
        Iterable<Element> elements = handler.doOperation(operation, user, store);
>>>>>>> e65b146c
        int count = 0;
        for (final Element elm : elementsInRange) {
            elm.getProperty(AccumuloPropertyNames.COLUMN_QUALIFIER);
            //Make sure every element has been summarised
            assertEquals(9, elm.getProperty(AccumuloPropertyNames.COLUMN_QUALIFIER));
            count++;
        }
        assertEquals(1000, count);

        simpleEntityRanges.clear();
        //This should get everything between 0 and 0799 (again being string ordering 0800 is more than 08)
        simpleEntityRanges.add(new Pair<ElementSeed>(new EntitySeed("0"), new EntitySeed("08")));
<<<<<<< HEAD
        final Iterable<Element> elements = handler.doOperation(operation, store);
=======
        elements = handler.doOperation(operation, user, store);
>>>>>>> e65b146c
        count = 0;
        for (final Element elm : elements) {
            elm.getProperty(AccumuloPropertyNames.COLUMN_QUALIFIER);
            //Make sure every element has been summarised
            assertEquals(9, elm.getProperty(AccumuloPropertyNames.COLUMN_QUALIFIER));
            count++;
        }
        assertEquals(800, count);

    }

    @Test
    public void shouldSummariseOutGoingEdgesOnlyByteEntityStore() throws OperationException {
        shouldSummariseOutGoingEdgesOnly(byteEntityStore);
    }

    @Test
    public void shouldSummariseOutGoingEdgesOnlyGaffer1Store() throws OperationException {
        shouldSummariseOutGoingEdgesOnly(gaffer1KeyStore);
    }

    private void shouldSummariseOutGoingEdgesOnly(final AccumuloStore store) throws OperationException {
        // Create set to query for
<<<<<<< HEAD
        final Set<Pair<ElementSeed>> simpleEntityRanges = new HashSet<>();
=======
        Set<Pair<ElementSeed>> simpleEntityRanges = new HashSet<>();
        final User user = new User();
>>>>>>> e65b146c

        //get Everything between 0 and 1 (Note we are using strings and string serialisers, with this ordering 0999 is before 1)
        simpleEntityRanges.add(new Pair<ElementSeed>(new EntitySeed("0"), new EntitySeed("C")));
        final GetElementsInRanges<Pair<ElementSeed>, Element> operation = new GetElementsInRanges<>(defaultView, simpleEntityRanges);
        operation.setSummarise(true);

        //All Edges stored should be outgoing from our provided seeds.
        operation.setIncludeIncomingOutGoing(IncludeIncomingOutgoingType.OUTGOING);
<<<<<<< HEAD
        final GetElementsInRangesHandler handler = new GetElementsInRangesHandler();
        final Iterable<Element> rangeElements = handler.doOperation(operation, store);
=======
        GetElementsInRangesHandler handler = new GetElementsInRangesHandler();
        Iterable<Element> elements = handler.doOperation(operation, user, store);
>>>>>>> e65b146c
        int count = 0;
        for (final Element elm : rangeElements) {
            elm.getProperty(AccumuloPropertyNames.COLUMN_QUALIFIER);
            //Make sure every element has been summarised
            assertEquals(9, elm.getProperty(AccumuloPropertyNames.COLUMN_QUALIFIER));
            count++;
        }
        assertEquals(1000, count);

        simpleEntityRanges.clear();
        //This should get everything between 0 and 0799 (again being string ordering 0800 is more than 08)
        simpleEntityRanges.add(new Pair<ElementSeed>(new EntitySeed("0"), new EntitySeed("08")));
<<<<<<< HEAD
        final Iterable<Element> elements = handler.doOperation(operation, store);
=======
        elements = handler.doOperation(operation, user, store);
>>>>>>> e65b146c
        count = 0;
        for (Element elm : elements) {
            elm.getProperty(AccumuloPropertyNames.COLUMN_QUALIFIER);
            //Make sure every element has been summarised
            assertEquals(9, elm.getProperty(AccumuloPropertyNames.COLUMN_QUALIFIER));
            count++;
        }
        assertEquals(800, count);

    }

    @Test
    public void shouldHaveNoIncomingEdgesByteEntityStore() throws OperationException {
        shouldHaveNoIncomingEdges(byteEntityStore);
    }

    @Test
    public void shouldHaveNoIncomingEdgesGaffer1Store() throws OperationException {
        shouldHaveNoIncomingEdges(gaffer1KeyStore);
    }

    private void shouldHaveNoIncomingEdges(final AccumuloStore store) throws OperationException {
        // Create set to query for
<<<<<<< HEAD
        final Set<Pair<ElementSeed>> simpleEntityRanges = new HashSet<>();
=======
        Set<Pair<ElementSeed>> simpleEntityRanges = new HashSet<>();
        final User user = new User();
>>>>>>> e65b146c

        //get Everything between 0 and 1 (Note we are using strings and string serialisers, with this ordering 0999 is before 1)
        simpleEntityRanges.add(new Pair<ElementSeed>(new EntitySeed("0"), new EntitySeed("1")));
        final GetElementsInRanges<Pair<ElementSeed>, Element> operation = new GetElementsInRanges<>(defaultView, simpleEntityRanges);

        //All Edges stored should be outgoing from our provided seeds.
        operation.setIncludeIncomingOutGoing(IncludeIncomingOutgoingType.INCOMING);
        operation.setSummarise(true);
<<<<<<< HEAD
        final GetElementsInRangesHandler handler = new GetElementsInRangesHandler();
        final Iterable<Element> elements = handler.doOperation(operation, store);
        final int count = Iterables.size(elements);
=======
        GetElementsInRangesHandler handler = new GetElementsInRangesHandler();
        Iterable<Element> elements = handler.doOperation(operation, user, store);
        int count = 0;
        for (@SuppressWarnings("unused") Element elm : elements) {
            count++;
        }
>>>>>>> e65b146c
        //There should be no incoming edges to the provided range
        assertEquals(0, count);
    }

    @Test
    public void shouldReturnNothingWhenNoEdgesSetByteEntityStore() throws OperationException {
        shouldReturnNothingWhenNoEdgesSet(byteEntityStore);
    }

    @Test
    public void shouldReturnNothingWhenNoEdgesSetGaffer1Store() throws OperationException {
        shouldReturnNothingWhenNoEdgesSet(gaffer1KeyStore);
    }

    private void shouldReturnNothingWhenNoEdgesSet(final AccumuloStore store) throws OperationException {
        // Create set to query for
<<<<<<< HEAD
        final Set<Pair<ElementSeed>> simpleEntityRanges = new HashSet<>();
=======
        Set<Pair<ElementSeed>> simpleEntityRanges = new HashSet<>();
        final User user = new User();
>>>>>>> e65b146c

        //get Everything between 0 and 1 (Note we are using strings and string serialisers, with this ordering 0999 is before 1)
        simpleEntityRanges.add(new Pair<ElementSeed>(new EntitySeed("0"), new EntitySeed("1")));
        final GetElementsInRanges<Pair<ElementSeed>, Element> operation = new GetElementsInRanges<>(defaultView, simpleEntityRanges);

        //All Edges stored should be outgoing from our provided seeds.
        operation.setIncludeEdges(IncludeEdgeType.UNDIRECTED);
        operation.setSummarise(true);
<<<<<<< HEAD
        final GetElementsInRangesHandler handler = new GetElementsInRangesHandler();
        final Iterable<Element> elements = handler.doOperation(operation, store);
        final int count = Iterables.size(elements);
=======
        GetElementsInRangesHandler handler = new GetElementsInRangesHandler();
        Iterable<Element> elements = handler.doOperation(operation, user, store);
        int count = 0;
        for (@SuppressWarnings("unused") Element elm : elements) {
            count++;
        }
>>>>>>> e65b146c
        //There should be no incoming edges to the provided range
        assertEquals(0, count);

    }

<<<<<<< HEAD
    private void setupGraph(final AccumuloStore store, final int numEntries) {
        final List<Element> elements = new ArrayList<>();
=======
    private static void setupGraph(final AccumuloStore store, int numEntries) {
        final User user = new User();

        List<Element> elements = new ArrayList<>();
>>>>>>> e65b146c
        for (int i = 0; i < numEntries; i++) {

            String s = "" + i;
            while (s.length() < 4) {
                s = "0" + s;
            }

            final Edge edge = new Edge(TestGroups.EDGE);
            edge.setSource(s);

            edge.putProperty(AccumuloPropertyNames.COLUMN_QUALIFIER, 1);
            edge.setDestination("B");
            edge.setDirected(true);
            elements.add(edge);

            final Edge edge2 = new Edge(TestGroups.EDGE);
            edge2.setSource(s);
            edge2.putProperty(AccumuloPropertyNames.COLUMN_QUALIFIER, 3);
            edge2.setDestination("B");
            edge2.setDirected(true);
            elements.add(edge2);

            final Edge edge3 = new Edge(TestGroups.EDGE);
            edge3.setSource(s);
            edge3.putProperty(AccumuloPropertyNames.COLUMN_QUALIFIER, 5);
            edge3.setDestination("B");
            edge3.setDirected(true);
            elements.add(edge3);
        }

        try {
            store.execute(new AddElements(elements), user);
        } catch (OperationException e) {
            fail("Couldn't add element: " + e);
        }
    }

}<|MERGE_RESOLUTION|>--- conflicted
+++ resolved
@@ -38,14 +38,9 @@
 import gaffer.operation.data.EntitySeed;
 import gaffer.operation.impl.add.AddElements;
 import gaffer.store.StoreException;
-<<<<<<< HEAD
+import gaffer.user.User;
 import org.junit.After;
 import org.junit.Before;
-=======
-import gaffer.user.User;
-import org.junit.AfterClass;
-import org.junit.BeforeClass;
->>>>>>> e65b146c
 import org.junit.Test;
 import java.io.IOException;
 import java.util.ArrayList;
@@ -58,6 +53,8 @@
     private View defaultView;
     private AccumuloStore byteEntityStore;
     private AccumuloStore gaffer1KeyStore;
+
+    private User user = new User();
 
     @Before
     public void setup() throws StoreException, IOException {
@@ -95,32 +92,16 @@
         GetElementsInRanges<Pair<ElementSeed>, Element> operation = new GetElementsInRanges<>(defaultView, simpleEntityRanges);
 
         GetElementsInRangesHandler handler = new GetElementsInRangesHandler();
-<<<<<<< HEAD
-        Iterable<Element> elementsInRanges = handler.doOperation(operation, store);
+        Iterable<Element> elementsInRanges = handler.doOperation(operation, user, store);
         final int elementsInRangesCount = Iterables.size(elementsInRanges);
-=======
-        Iterable<Element> elements = handler.doOperation(operation, user, store);
-        int count = 0;
-        for (@SuppressWarnings("unused") Element elm : elements) {
-            count++;
-        }
->>>>>>> e65b146c
         //Each Edge was put in 3 times with different col qualifiers, without summarisation we expect this number
         assertEquals(1000 * 3, elementsInRangesCount);
 
         simpleEntityRanges.clear();
         //This should get everything between 0 and 0799 (again being string ordering 0800 is more than 08)
         simpleEntityRanges.add(new Pair<ElementSeed>(new EntitySeed("0"), new EntitySeed("08")));
-<<<<<<< HEAD
-        final Iterable<Element> elements = handler.doOperation(operation, store);
+        final Iterable<Element> elements = handler.doOperation(operation, user, store);
         final int count = Iterables.size(elements);
-=======
-        elements = handler.doOperation(operation, user, store);
-        count = 0;
-        for (@SuppressWarnings("unused") Element elm : elements) {
-            count++;
-        }
->>>>>>> e65b146c
         //Each Edge was put in 3 times with different col qualifiers, without summarisation we expect this number
         assertEquals(800 * 3, count);
 
@@ -138,24 +119,14 @@
 
     private void shouldSummarise(final AccumuloStore store) throws OperationException {
         // Create set to query for
-<<<<<<< HEAD
-        final Set<Pair<ElementSeed>> simpleEntityRanges = new HashSet<>();
-=======
-        Set<Pair<ElementSeed>> simpleEntityRanges = new HashSet<>();
-        final User user = new User();
->>>>>>> e65b146c
-
-        //get Everything between 0 and 1 (Note we are using strings and string serialisers, with this ordering 0999 is before 1)
-        simpleEntityRanges.add(new Pair<ElementSeed>(new EntitySeed("0"), new EntitySeed("1")));
-        final GetElementsInRanges<Pair<ElementSeed>, Element> operation = new GetElementsInRanges<>(defaultView, simpleEntityRanges);
-        operation.setSummarise(true);
-<<<<<<< HEAD
-        final GetElementsInRangesHandler handler = new GetElementsInRangesHandler();
-        final Iterable<Element> elementsInRange = handler.doOperation(operation, store);
-=======
-        GetElementsInRangesHandler handler = new GetElementsInRangesHandler();
-        Iterable<Element> elements = handler.doOperation(operation, user, store);
->>>>>>> e65b146c
+        final Set<Pair<ElementSeed>> simpleEntityRanges = new HashSet<>();
+
+        //get Everything between 0 and 1 (Note we are using strings and string serialisers, with this ordering 0999 is before 1)
+        simpleEntityRanges.add(new Pair<ElementSeed>(new EntitySeed("0"), new EntitySeed("1")));
+        final GetElementsInRanges<Pair<ElementSeed>, Element> operation = new GetElementsInRanges<>(defaultView, simpleEntityRanges);
+        operation.setSummarise(true);
+        final GetElementsInRangesHandler handler = new GetElementsInRangesHandler();
+        final Iterable<Element> elementsInRange = handler.doOperation(operation, user, store);
         int count = 0;
         for (final Element elm : elementsInRange) {
             elm.getProperty(AccumuloPropertyNames.COLUMN_QUALIFIER);
@@ -168,11 +139,7 @@
         simpleEntityRanges.clear();
         //This should get everything between 0 and 0799 (again being string ordering 0800 is more than 08)
         simpleEntityRanges.add(new Pair<ElementSeed>(new EntitySeed("0"), new EntitySeed("08")));
-<<<<<<< HEAD
-        final Iterable<Element> elements = handler.doOperation(operation, store);
-=======
-        elements = handler.doOperation(operation, user, store);
->>>>>>> e65b146c
+        final Iterable<Element> elements = handler.doOperation(operation, user, store);
         count = 0;
         for (final Element elm : elements) {
             elm.getProperty(AccumuloPropertyNames.COLUMN_QUALIFIER);
@@ -196,12 +163,7 @@
 
     private void shouldSummariseOutGoingEdgesOnly(final AccumuloStore store) throws OperationException {
         // Create set to query for
-<<<<<<< HEAD
-        final Set<Pair<ElementSeed>> simpleEntityRanges = new HashSet<>();
-=======
-        Set<Pair<ElementSeed>> simpleEntityRanges = new HashSet<>();
-        final User user = new User();
->>>>>>> e65b146c
+        final Set<Pair<ElementSeed>> simpleEntityRanges = new HashSet<>();
 
         //get Everything between 0 and 1 (Note we are using strings and string serialisers, with this ordering 0999 is before 1)
         simpleEntityRanges.add(new Pair<ElementSeed>(new EntitySeed("0"), new EntitySeed("C")));
@@ -210,13 +172,8 @@
 
         //All Edges stored should be outgoing from our provided seeds.
         operation.setIncludeIncomingOutGoing(IncludeIncomingOutgoingType.OUTGOING);
-<<<<<<< HEAD
-        final GetElementsInRangesHandler handler = new GetElementsInRangesHandler();
-        final Iterable<Element> rangeElements = handler.doOperation(operation, store);
-=======
-        GetElementsInRangesHandler handler = new GetElementsInRangesHandler();
-        Iterable<Element> elements = handler.doOperation(operation, user, store);
->>>>>>> e65b146c
+        final GetElementsInRangesHandler handler = new GetElementsInRangesHandler();
+        final Iterable<Element> rangeElements = handler.doOperation(operation, user, store);
         int count = 0;
         for (final Element elm : rangeElements) {
             elm.getProperty(AccumuloPropertyNames.COLUMN_QUALIFIER);
@@ -229,11 +186,7 @@
         simpleEntityRanges.clear();
         //This should get everything between 0 and 0799 (again being string ordering 0800 is more than 08)
         simpleEntityRanges.add(new Pair<ElementSeed>(new EntitySeed("0"), new EntitySeed("08")));
-<<<<<<< HEAD
-        final Iterable<Element> elements = handler.doOperation(operation, store);
-=======
-        elements = handler.doOperation(operation, user, store);
->>>>>>> e65b146c
+        final Iterable<Element> elements = handler.doOperation(operation, user, store);
         count = 0;
         for (Element elm : elements) {
             elm.getProperty(AccumuloPropertyNames.COLUMN_QUALIFIER);
@@ -257,12 +210,8 @@
 
     private void shouldHaveNoIncomingEdges(final AccumuloStore store) throws OperationException {
         // Create set to query for
-<<<<<<< HEAD
-        final Set<Pair<ElementSeed>> simpleEntityRanges = new HashSet<>();
-=======
-        Set<Pair<ElementSeed>> simpleEntityRanges = new HashSet<>();
+        final Set<Pair<ElementSeed>> simpleEntityRanges = new HashSet<>();
         final User user = new User();
->>>>>>> e65b146c
 
         //get Everything between 0 and 1 (Note we are using strings and string serialisers, with this ordering 0999 is before 1)
         simpleEntityRanges.add(new Pair<ElementSeed>(new EntitySeed("0"), new EntitySeed("1")));
@@ -271,18 +220,9 @@
         //All Edges stored should be outgoing from our provided seeds.
         operation.setIncludeIncomingOutGoing(IncludeIncomingOutgoingType.INCOMING);
         operation.setSummarise(true);
-<<<<<<< HEAD
-        final GetElementsInRangesHandler handler = new GetElementsInRangesHandler();
-        final Iterable<Element> elements = handler.doOperation(operation, store);
+        final GetElementsInRangesHandler handler = new GetElementsInRangesHandler();
+        final Iterable<Element> elements = handler.doOperation(operation, user, store);
         final int count = Iterables.size(elements);
-=======
-        GetElementsInRangesHandler handler = new GetElementsInRangesHandler();
-        Iterable<Element> elements = handler.doOperation(operation, user, store);
-        int count = 0;
-        for (@SuppressWarnings("unused") Element elm : elements) {
-            count++;
-        }
->>>>>>> e65b146c
         //There should be no incoming edges to the provided range
         assertEquals(0, count);
     }
@@ -299,12 +239,7 @@
 
     private void shouldReturnNothingWhenNoEdgesSet(final AccumuloStore store) throws OperationException {
         // Create set to query for
-<<<<<<< HEAD
-        final Set<Pair<ElementSeed>> simpleEntityRanges = new HashSet<>();
-=======
-        Set<Pair<ElementSeed>> simpleEntityRanges = new HashSet<>();
-        final User user = new User();
->>>>>>> e65b146c
+        final Set<Pair<ElementSeed>> simpleEntityRanges = new HashSet<>();
 
         //get Everything between 0 and 1 (Note we are using strings and string serialisers, with this ordering 0999 is before 1)
         simpleEntityRanges.add(new Pair<ElementSeed>(new EntitySeed("0"), new EntitySeed("1")));
@@ -313,32 +248,16 @@
         //All Edges stored should be outgoing from our provided seeds.
         operation.setIncludeEdges(IncludeEdgeType.UNDIRECTED);
         operation.setSummarise(true);
-<<<<<<< HEAD
-        final GetElementsInRangesHandler handler = new GetElementsInRangesHandler();
-        final Iterable<Element> elements = handler.doOperation(operation, store);
+        final GetElementsInRangesHandler handler = new GetElementsInRangesHandler();
+        final Iterable<Element> elements = handler.doOperation(operation, user, store);
         final int count = Iterables.size(elements);
-=======
-        GetElementsInRangesHandler handler = new GetElementsInRangesHandler();
-        Iterable<Element> elements = handler.doOperation(operation, user, store);
-        int count = 0;
-        for (@SuppressWarnings("unused") Element elm : elements) {
-            count++;
-        }
->>>>>>> e65b146c
         //There should be no incoming edges to the provided range
         assertEquals(0, count);
 
     }
 
-<<<<<<< HEAD
     private void setupGraph(final AccumuloStore store, final int numEntries) {
         final List<Element> elements = new ArrayList<>();
-=======
-    private static void setupGraph(final AccumuloStore store, int numEntries) {
-        final User user = new User();
-
-        List<Element> elements = new ArrayList<>();
->>>>>>> e65b146c
         for (int i = 0; i < numEntries; i++) {
 
             String s = "" + i;
